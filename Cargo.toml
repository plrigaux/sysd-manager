--- conflicted
+++ resolved
@@ -10,11 +10,7 @@
 
 [package]
 name = "sysd-manager"
-<<<<<<< HEAD
-version = "1.32.4"
-=======
 version = "2.0.0"
->>>>>>> 35cc7f86
 edition = { workspace = true }
 license = { workspace = true }
 repository = { workspace = true }

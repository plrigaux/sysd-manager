--- conflicted
+++ resolved
@@ -7,15 +7,9 @@
 msgstr ""
 "Project-Id-Version: \n"
 "Report-Msgid-Bugs-To: \n"
-<<<<<<< HEAD
-"POT-Creation-Date: 2025-06-16 11:28-0400\n"
-"PO-Revision-Date: 2025-06-06 16:50-0400\n"
-"Last-Translator:  <plr@archdell>\n"
-=======
 "POT-Creation-Date: 2025-06-11 23:11-0400\n"
 "PO-Revision-Date: 2025-06-13 18:22-0300\n"
 "Last-Translator: John peter sa <johnppetersa@gmail.com>\n"
->>>>>>> 8ee0b223
 "Language-Team: Brazilian Portuguese <ldpbr-"
 "translation@lists.sourceforge.net>\n"
 "Language: pt_BR\n"
@@ -193,8 +187,6 @@
 msgid "Enable"
 msgstr "Habilitar"
 
-<<<<<<< HEAD
-=======
 #. dialog title
 #. Message answer
 #: data/interfaces/enable_unit_dialog.ui:128
@@ -203,7 +195,6 @@
 msgid "Enable Unit File"
 msgstr "Habilitar arquivo de unidade"
 
->>>>>>> 8ee0b223
 #: data/interfaces/ex_menu_button.ui:40
 msgctxt "extented menu button"
 msgid "Clear"
@@ -761,7 +752,7 @@
 #: data/interfaces/side_control_panel.ui:140
 msgctxt "control"
 msgid "_UnMask"
-msgstr "_UnMask"
+msgstr ""
 
 #. button
 #: data/interfaces/side_control_panel.ui:156
@@ -792,40 +783,14 @@
 #. button
 #: data/interfaces/side_control_panel.ui:185
 msgctxt "control"
-<<<<<<< HEAD
-msgid "_Reenable ➚"
-msgstr ""
-
-#. tooltip
-#: data/interfaces/side_control_panel.ui:186
-msgctxt "control"
-msgid ""
-"Apply the changes to one or more units that would result from disabling and "
-"enabling the unit quickly one after the other in an atomic fashion"
-msgstr ""
-=======
 msgid "Reload Unit"
-msgstr "Unidade de recarga"
->>>>>>> 8ee0b223
+msgstr ""
 
 #. button
 #: data/interfaces/side_control_panel.ui:200
 msgctxt "control"
-<<<<<<< HEAD
-msgid "_Link ➚"
-msgstr ""
-
-#. tooltip
-#: data/interfaces/side_control_panel.ui:201
-msgctxt "control"
-msgid ""
-"Link unit files (that are located outside of the usual unit search paths) "
-"into the unit search path"
-msgstr ""
-=======
 msgid "Ask the specified unit to reload its configuration"
-msgstr "Peça à unidade especificada para recarregar sua configuração"
->>>>>>> 8ee0b223
+msgstr ""
 
 #. description
 #: data/interfaces/signals_window.ui:24
@@ -1858,10 +1823,6 @@
 msgid "Equivalent to SIGSYS"
 msgstr "Equivalente ao SIGSYS"
 
-<<<<<<< HEAD
-#. filter title
-#: src/widget/preferences/data.rs:46
-=======
 #. Message answer
 #: src/widget/mask_unit_dialog/imp.rs:122
 msgctxt "mask"
@@ -1874,7 +1835,6 @@
 msgstr "Nenhuma unidade selecionada"
 
 #: src/widget/preferences/data.rs:45
->>>>>>> 8ee0b223
 msgctxt "filter"
 msgid "Unit"
 msgstr "Unidade"
@@ -2100,17 +2060,8 @@
 "{} unit <span fgcolor='{0}' font_family='monospace' size='larger'>{}</span> "
 "successful"
 msgstr ""
-"{} unidade <span fgcolor='{0}' font_family='monospace' size='larger'>{}</"
-"span> bem-sucedida"
-
-#. toast message success (no unit)
-#: src/widget/unit_control_panel/imp.rs:583
-#, rust-format
-msgctxt "toast"
-msgid "{} successful."
-msgstr ""
-
-#: src/widget/unit_control_panel/imp.rs:595
+
+#: src/widget/unit_control_panel/imp.rs:585
 #, rust-format
 msgctxt "toast"
 msgid ""
@@ -2178,8 +2129,7 @@
 #: src/widget/unit_dependencies_panel/imp.rs:355
 msgctxt "dependency"
 msgid "Unit Types"
-<<<<<<< HEAD
-msgstr ""
+msgstr "Tipos de Unidade"
 
 #. tooltip on filter
 #: src/widget/unit_dependencies_panel/imp.rs:360
@@ -2223,7 +2173,4 @@
 #, rust-format
 msgctxt "unit file"
 msgid "<b>Option 3:</b> In your terminal, run the command: <u>{}</u>"
-msgstr ""
-=======
-msgstr "Tipos de Unidade"
->>>>>>> 8ee0b223
+msgstr ""
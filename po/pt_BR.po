# Portuguese translations for PACKAGE package.
# Copyright (C) 2025 THE PACKAGE'S COPYRIGHT HOLDER
# This file is distributed under the same license as the PACKAGE package.
#  <plr@archdell>, 2025.
#
msgid ""
msgstr ""
"Project-Id-Version: \n"
"Report-Msgid-Bugs-To: \n"
"POT-Creation-Date: 2025-06-16 11:28-0400\n"
<<<<<<< HEAD
"PO-Revision-Date: 2025-06-13 18:22-0300\n"
"Last-Translator: John peter sa <johnppetersa@gmail.com>\n"
"Language-Team: Brazilian Portuguese <ldpbr-"
"translation@lists.sourceforge.net>\n"
=======
"PO-Revision-Date: 2025-06-17 12:19+0000\n"
"Last-Translator: John Peter Sa <johnppetersa@gmail.com>\n"
"Language-Team: Portuguese (Brazil) <https://hosted.weblate.org/projects/"
"sysd-manager/translation/pt_BR/>\n"
>>>>>>> ef9489c0
"Language: pt_BR\n"
"MIME-Version: 1.0\n"
"Content-Type: text/plain; charset=UTF-8\n"
"Content-Transfer-Encoding: 8bit\n"
"Plural-Forms: nplurals=2; plural=n > 1;\n"
"X-Generator: Weblate 5.12.1\n"

#: data/interfaces/app_window.ui:12
msgctxt "menu"
msgid "Analyze Blame"
msgstr "Analise a culpa"

#: data/interfaces/app_window.ui:16
msgctxt "menu"
msgid "Reload All Units"
msgstr "Recarregue todas as unidades"

#: data/interfaces/app_window.ui:20
msgctxt "menu"
msgid "Systemd Info"
msgstr "Informações Systemd"

#: data/interfaces/app_window.ui:24
msgctxt "menu"
msgid "List Boots"
msgstr "Lista de botas"

#: data/interfaces/app_window.ui:28
msgctxt "menu"
msgid "Watch Signals"
msgstr "Assistir sinais"

#: data/interfaces/app_window.ui:34
msgctxt "menu"
msgid "Preferences"
msgstr "Preferências"

#: data/interfaces/app_window.ui:38
msgctxt "menu"
msgid "Keyboard Shortcuts"
msgstr "Atalhos de teclado"

#: data/interfaces/app_window.ui:42
msgctxt "menu"
msgid "About"
msgstr "Sobre"

#: data/interfaces/app_window.ui:79
msgctxt "title"
msgid "SysD Manager"
msgstr "Gerente de SysD"

#: data/interfaces/app_window.ui:85
msgctxt "top button tooltip"
msgid "Open Search Bar"
msgstr "Abrir a barra de pesquisa"

#: data/interfaces/app_window.ui:92
msgctxt "top button tooltip"
msgid "Refresh Unit List"
msgstr "Atualizar lista de unidades"

#. button
#. title dialog
#. Message answer
#: data/interfaces/clean_dialog.ui:28 data/interfaces/clean_dialog.ui:40
#: src/widget/clean_dialog/imp.rs:99
msgctxt "clean"
msgid "Clean"
msgstr "Limpar"

#. entry title
#: data/interfaces/control_action_dialog.ui:28
msgctxt "enable unit file"
msgid "Unit file"
msgstr "Arquivo de unidade"

#. tooltip
#: data/interfaces/control_action_dialog.ui:38
msgctxt "enable unit file"
msgid "Use Selected Unit"
msgstr "Usar a unidade selecionada"

#. tooltip
#: data/interfaces/control_action_dialog.ui:46
msgctxt "enable unit file"
msgid "Browse for Unit file"
msgstr "Procurar o arquivo da unidade"

#. title
#: data/interfaces/control_action_dialog.ui:54
msgctxt "enable unit file"
msgid "DBus Level"
msgstr "Nível de DBus"

#. subtitle
#: data/interfaces/control_action_dialog.ui:59
msgctxt "enable unit file"
msgid "Whether the unit shall be enabled for runtime only"
msgstr "Se a unidade deve ser ativada somente para tempo de execução"

#. title
#: data/interfaces/control_action_dialog.ui:60
msgctxt "enable unit file"
msgid "Runtime"
msgstr "Tempo de execução"

#. subtitle
#: data/interfaces/control_action_dialog.ui:65
msgctxt "enable unit file"
msgid ""
"Control whether symlinks pointing to other units shall be replaced if "
"necessary"
msgstr ""
"Controle se os links simbólicos que apontam para outras unidades devem ser "
"substituídos, se necessário"

#. title
#: data/interfaces/control_action_dialog.ui:66
msgctxt "enable unit file"
msgid "Force"
msgstr "Força"

#. subtitle
#: data/interfaces/control_action_dialog.ui:71
msgctxt "enable unit file"
msgid ""
"Add or remove the symlinks in /etc/systemd/system.attached and /run/systemd/"
"system.attached"
msgstr ""
"Adicione ou remova os links simbólicos em /etc/systemd/system.attached e /"
"run/systemd/system.attached"

#. title
#: data/interfaces/control_action_dialog.ui:73
msgctxt "enable unit file"
msgid "Portable"
msgstr "Portátil"

#. subtitle
#: data/interfaces/control_action_dialog.ui:87
msgctxt "enable unit file"
msgid "Start Unit just after being enabled"
msgstr "Iniciar a unidade logo após ser ativada"

#. title
#: data/interfaces/control_action_dialog.ui:88
msgctxt "enable unit file"
msgid "Run now"
msgstr "Corra agora"

#. title
#: data/interfaces/control_action_dialog.ui:93
msgctxt "enable unit file"
msgid "Starting mode options"
msgstr "Opções do modo de inicialização"

#. title
#: data/interfaces/control_action_dialog.ui:94
msgctxt "enable unit file"
msgid "Run mode"
msgstr "Modo de execução"

#. button
#: data/interfaces/control_action_dialog.ui:106
msgctxt "enable unit file"
msgid "Reset"
msgstr "Reiniciar"

#. button
#: data/interfaces/control_action_dialog.ui:114
msgctxt "enable unit file"
msgid "Enable"
msgstr "Habilitar"

#: data/interfaces/ex_menu_button.ui:40
msgctxt "extented menu button"
msgid "Clear"
msgstr "Claro"

#. button
#: data/interfaces/journal_panel.ui:22
msgctxt "journal"
msgid "Refresh"
msgstr "Atualizar"

#: data/interfaces/journal_panel.ui:27
msgctxt "journal"
msgid "Clear journal events and refetch them"
msgstr "Limpar eventos do diário e buscá-los novamente"

#. tooltip
#: data/interfaces/journal_panel.ui:38
msgctxt "journal"
msgid "Enable new entries continuous print as they are appended to the journal"
msgstr ""
"Permitir a impressão contínua de novas entradas à medida que são anexadas ao "
"diário"

#. tooltip
#: data/interfaces/journal_panel.ui:54
msgctxt "journal"
msgid "Toggle events display order"
msgstr "Alternar a ordem de exibição dos eventos"

#. tooltip
#: data/interfaces/journal_panel.ui:60
msgctxt "journal"
msgid "List the boots of the system"
msgstr "Listar as inicializações do sistema"

#. button
#: data/interfaces/journal_panel.ui:65
msgctxt "journal"
msgid "List Boots"
msgstr "Lista de botas"

#. button
#: data/interfaces/journal_panel.ui:85
msgctxt "journal"
msgid "Current boot"
msgstr "Inicialização atual"

#. button
#: data/interfaces/journal_panel.ui:91
msgctxt "journal"
msgid "All events"
msgstr "Todos os eventos"

#. title
#: data/interfaces/journal_panel.ui:98
msgctxt "journal"
msgid "Boot id"
msgstr "ID da inicialização"

#. description
#: data/interfaces/journal_panel.ui:118
msgctxt "journal"
msgid ""
"No journal events!\n"
"It can be a good thing. 😉"
msgstr ""
"Sem eventos no diário!\n"
"Pode ser uma coisa boa. 😉"

#. title
#: data/interfaces/journal_panel.ui:121
msgctxt "journal"
msgid "No journal events"
msgstr "Nenhum evento da revista"

#. group
#: data/interfaces/kill_panel.ui:20
msgctxt "kill"
msgid "Parameters"
msgstr "Parâmetros"

#. title
#: data/interfaces/kill_panel.ui:23
msgctxt "kill"
msgid "Unix signal"
msgstr "Sinal Unix"

#. subtitle
#: data/interfaces/kill_panel.ui:29
msgctxt "kill"
msgid "Unit related processes"
msgstr "Processos relacionados à unidade"

#. title
#: data/interfaces/kill_panel.ui:30
msgctxt "kill"
msgid "Who to kill"
msgstr "Quem matar"

#. title
#: data/interfaces/kill_panel.ui:37
msgctxt "kill"
msgid "Signal Value"
msgstr "Valor do sinal"

#. button
#: data/interfaces/kill_panel.ui:51
msgctxt "kill"
msgid "Send"
msgstr "Enviar"

#. description
#: data/interfaces/kill_panel.ui:60
msgctxt "kill"
msgid "Most common Linux signals"
msgstr "Sinais mais comuns do Linux"

#. description
#: data/interfaces/kill_panel.ui:62
msgctxt "kill"
msgid "Common Unix signals"
msgstr "Sinais comuns do Unix"

#. button
#: data/interfaces/kill_panel.ui:84
msgctxt "kill"
msgid "Send Kill Signal to Unit"
msgstr "Enviar sinal de desligamento para a unidade"

#: data/interfaces/list_boots.ui:37
msgctxt "boot list column"
msgid "Index"
msgstr "Índice"

#: data/interfaces/list_boots.ui:44
msgctxt "boot list column"
msgid "Offset"
msgstr "Deslocamento"

#: data/interfaces/list_boots.ui:52
msgctxt "boot list column"
msgid "Boot Id"
msgstr "ID da inicialização"

#: data/interfaces/list_boots.ui:60
msgctxt "boot list column"
msgid "First Entry"
msgstr "Primeira entrada"

#: data/interfaces/list_boots.ui:68
msgctxt "boot list column"
msgid "Last Entry"
msgstr "Última entrada"

#: data/interfaces/list_boots.ui:75
msgctxt "boot list column"
msgid "Duration"
msgstr "Duração"

#: data/interfaces/list_boots.ui:105
msgctxt "boot list dialog"
msgid "List Boots"
msgstr "Lista de botas"

#. group
#. button
#: data/interfaces/mask_unit_dialog.ui:24
#: data/interfaces/mask_unit_dialog.ui:75
msgctxt "mask"
msgid "Mask"
msgstr "Máscara"

#. subtitle
#: data/interfaces/mask_unit_dialog.ui:27
msgctxt "mask"
msgid "To mask temporarily until the next system reboot"
msgstr "Para mascarar temporariamente até a próxima reinicialização do sistema"

#. title
#: data/interfaces/mask_unit_dialog.ui:28
msgctxt "mask"
msgid "Runtime"
msgstr "Tempo de execução"

#. subtitle
#: data/interfaces/mask_unit_dialog.ui:33
msgctxt "mask"
msgid ""
"Controls whether symlinks pointing to other units shall be replaced if "
"necessary"
msgstr ""
"Controla se os links simbólicos que apontam para outras unidades devem ser "
"substituídos, se necessário"

#. title
#: data/interfaces/mask_unit_dialog.ui:34
msgctxt "mask"
msgid "Force"
msgstr "Força"

#. subtitle
#: data/interfaces/mask_unit_dialog.ui:48
msgctxt "mask"
msgid "Ensure that the unit will be also stopped"
msgstr "Certifique-se de que a unidade também será parada"

#. title
#: data/interfaces/mask_unit_dialog.ui:49
msgctxt "mask"
msgid "Stop Now"
msgstr "Pare agora"

#. subtitle
#: data/interfaces/mask_unit_dialog.ui:54
msgctxt "mask"
msgid "Argument for the stoping mode"
msgstr "Argumento para o modo de parada"

#. title
#: data/interfaces/mask_unit_dialog.ui:55
msgctxt "mask"
msgid "Stop mode"
msgstr "Modo de parada"

#. button
#: data/interfaces/mask_unit_dialog.ui:67
msgctxt "mask"
msgid "Reset"
msgstr "Reiniciar"

#. dialog title
#: data/interfaces/mask_unit_dialog.ui:89
msgctxt "mask"
msgid "Mask Unit"
msgstr "Unidade de máscara"

#. group
#: data/interfaces/preferences.ui:21
msgctxt "preference"
msgid "General"
msgstr "Geral"

#. row
#: data/interfaces/preferences.ui:24
msgctxt "preference"
msgid "Preferred Color Scheme"
msgstr "Esquema de cores preferido"

#. row subtitle
#: data/interfaces/preferences.ui:29
msgctxt "preference"
msgid "Application's division orientation mode"
msgstr "Modo de orientação da divisão do aplicativo"

#. row
#: data/interfaces/preferences.ui:30
msgctxt "preference"
msgid "Orientation"
msgstr "Orientação"

#. row
#: data/interfaces/preferences.ui:35
msgctxt "preference"
msgid "Change the format of printed timestamps"
msgstr "Alterar o formato dos registros de data e hora impressos"

#. row
#: data/interfaces/preferences.ui:36
msgctxt "preference"
msgid "Timestamp style"
msgstr "Estilo de registro de data e hora"

#. row
#: data/interfaces/preferences.ui:41
msgctxt "preference"
msgid "The Monospace Font"
msgstr "A fonte monoespaçada"

#. row
#: data/interfaces/preferences.ui:42
msgctxt "preference"
msgid "Text font"
msgstr "Fonte do texto"

#: data/interfaces/preferences.ui:46
msgctxt "preference"
msgid "Default"
msgstr "Padrão"

#. button
#: data/interfaces/preferences.ui:54
msgctxt "preference"
msgid "Select Font"
msgstr "Selecionar fonte"

#. group
#: data/interfaces/preferences.ui:65
msgctxt "preference"
msgid "Unit List"
msgstr "Lista de unidades"

#. subtitle
#: data/interfaces/preferences.ui:68
msgctxt "preference"
msgid "Display Colors on unit list table cells, according to their content."
msgstr ""
"Exibir cores nas células da tabela de lista de unidades, de acordo com seu "
"conteúdo."

#. title
#: data/interfaces/preferences.ui:69
msgctxt "preference"
msgid "Display Colors"
msgstr "Cores da tela"

#. subtitle
#: data/interfaces/preferences.ui:74
msgctxt "preference"
msgid "Display different totals regarding retrieved units"
msgstr "Exibir diferentes totais referentes às unidades recuperadas"

#. title
#: data/interfaces/preferences.ui:75
msgctxt "preference"
msgid "Display Totals Summary"
msgstr "Exibir resumo de totais"

#. title
#: data/interfaces/preferences.ui:80
msgctxt "preference"
msgid "Columns Display Parameters"
msgstr "Parâmetros de exibição de colunas"

#. group
#: data/interfaces/preferences.ui:87
msgctxt "preference"
msgid "Unit File"
msgstr "Arquivo de unidade"

#. subtitle
#: data/interfaces/preferences.ui:90
msgctxt "preference"
msgid "Display unit file line number"
msgstr "Exibir o número da linha do arquivo da unidade"

#. title
#: data/interfaces/preferences.ui:91
msgctxt "preference"
msgid "Line number"
msgstr "Número da linha"

#. subtitle
#: data/interfaces/preferences.ui:102
msgctxt "preference"
msgid "Unit file highlight style"
msgstr "Estilo de destaque do arquivo de unidade"

#. title
#: data/interfaces/preferences.ui:103
msgctxt "preference"
msgid "Text Highlight"
msgstr "Destaque de texto"

#. subtitle
#: data/interfaces/preferences.ui:113
msgctxt "preference"
msgid "To see the logs in color"
msgstr "Para ver os registros em cores"

#. title
#: data/interfaces/preferences.ui:114
msgctxt "preference"
msgid "Journal colors"
msgstr "Cores do jornal"

#. title
#: data/interfaces/preferences.ui:135
msgctxt "preference"
msgid "Journal's events batch size"
msgstr "Tamanho do lote de eventos do periódico"

#. subtitle
#: data/interfaces/preferences.ui:148
msgctxt "preference"
msgid ""
"Journal's event maximum characters\n"
"<i>0 to no limit</i>"
msgstr ""
"Caracteres máximos do evento do periódico\n"
"<i>0 a nenhum limite</i>"

#. title
#: data/interfaces/preferences.ui:151
msgctxt "preference"
msgid "Journal's event max size"
msgstr "Tamanho máximo do evento do periódico"

#. dialog
#: data/interfaces/preferences.ui:165
msgctxt "preference"
msgid "Preferences"
msgstr "Preferências"

#: data/interfaces/shortcuts.ui:14
msgctxt "shortcut window"
msgid "General"
msgstr "Geral"

#: data/interfaces/shortcuts.ui:18
msgctxt "shortcut window"
msgid "Show Preferences"
msgstr "Mostrar preferências"

#: data/interfaces/shortcuts.ui:24
msgctxt "shortcut window"
msgid "Open Search Unit"
msgstr "Abrir unidade de pesquisa"

#: data/interfaces/shortcuts.ui:30
msgctxt "shortcut window"
msgid "Open Unit Property Filter"
msgstr "Filtro de propriedade de unidade aberta"

#: data/interfaces/shortcuts.ui:36
msgctxt "shortcut window"
msgid "Open List Boots"
msgstr "Botas de lista aberta"

#: data/interfaces/shortcuts.ui:43
msgctxt "shortcut window"
msgid "Pages"
msgstr "Páginas"

#: data/interfaces/shortcuts.ui:47
msgctxt "shortcut window"
msgid "Display Unit Information"
msgstr "Exibir informações da unidade"

#: data/interfaces/shortcuts.ui:53
msgctxt "shortcut window"
msgid "Display Unit Dependencies"
msgstr "Dependências da unidade de exibição"

#: data/interfaces/shortcuts.ui:59
msgctxt "shortcut window"
msgid "Display Unit Definition File"
msgstr "Arquivo de definição da unidade de exibição"

#: data/interfaces/shortcuts.ui:65
msgctxt "shortcut window"
msgid "Display Unit Journal Events"
msgstr "Eventos do diário da unidade de exibição"

#. button
#: data/interfaces/side_control_panel.ui:18
msgctxt "control"
msgid "Enable Unit File ➚"
msgstr "Ativar arquivo de unidade ➚"

#. button
#: data/interfaces/side_control_panel.ui:35
#, fuzzy
msgctxt "control"
msgid "_Disable Unit File ➚"
<<<<<<< HEAD
msgstr "Ativar arquivo de unidade ➚"
=======
msgstr "_Desabilitar arquivo de unidade ➚"
>>>>>>> ef9489c0

#. tooltip
#: data/interfaces/side_control_panel.ui:36
#: data/interfaces/side_control_panel.ui:141
msgctxt "control"
msgid "Unmask the selected unit file. This will undo the effect of <b>Mask</b>"
msgstr ""
"Desmascare o arquivo de unidade selecionado. Isso desfará o efeito de "
"<b>Máscara</b>"

#. button
#: data/interfaces/side_control_panel.ui:48
msgctxt "control"
msgid "Send _Kill Signal ➚"
msgstr "Enviar _Sinal de morte ➚"

#. tooltip
#: data/interfaces/side_control_panel.ui:49
msgctxt "control"
msgid "Send a signal to a process or a group of processes"
msgstr "Enviar um sinal para um processo ou um grupo de processos"

#. button
#: data/interfaces/side_control_panel.ui:63
msgctxt "control"
msgid "_Queue Signal ➚"
msgstr "_Sinal de fila ➚"

#. tooltip
#: data/interfaces/side_control_panel.ui:64
msgctxt "control"
msgid "Queue a signal to a process or a group of processes"
msgstr "Enfileirar um sinal para um processo ou um grupo de processos"

#. button
#: data/interfaces/side_control_panel.ui:78
msgctxt "control"
msgid "_Clean ➚"
msgstr "_Limpo ➚"

#. tooltip
#: data/interfaces/side_control_panel.ui:79
msgctxt "control"
msgid ""
"Remove the configuration, state, cache, logs or runtime data of the "
"specified unit"
msgstr ""
"Remova a configuração, o estado, o cache, os registros ou os dados de tempo "
"de execução da unidade especificada"

#. button
#: data/interfaces/side_control_panel.ui:96
msgctxt "control"
msgid "Freeze the specified unit using cgroup freezer"
msgstr "Congelar a unidade especificada usando o cgroup freezer"

#. button
#: data/interfaces/side_control_panel.ui:109
msgctxt "control"
msgid "Thaw"
msgstr "Descongelamento"

#. button
#: data/interfaces/side_control_panel.ui:110
msgctxt "control"
msgid "Thaw (unfreeze) the specified unit"
msgstr "Descongelar a unidade especificada"

#. button
#: data/interfaces/side_control_panel.ui:123
msgctxt "control"
msgid "M_ask ➚"
msgstr "_Máscara ➚"

#. tooltip
#: data/interfaces/side_control_panel.ui:124
msgctxt "control"
msgid ""
"Mask the selected unit. This will link these unit files to <u>/dev/null</u>, "
"making it impossible to start them. \n"
"This is a stronger version of <b>disable</b>, since it prohibits all kinds "
"of activation of the unit, including enablement and manual activation. \n"
"<b>Use this option with care.</b>"
msgstr ""
"Mascare a unidade selecionada. Isso vinculará os arquivos da unidade a <u>/"
"dev/null</u>, impossibilitando sua inicialização.\n"
"Esta é uma versão mais robusta de <b>desativar</b>, pois proíbe todos os "
"tipos de ativação da unidade, incluindo habilitação e ativação manual.\n"
"<b>Use esta opção com cuidado.</b>"

#. button
#: data/interfaces/side_control_panel.ui:140
msgctxt "control"
msgid "_UnMask"
msgstr "_UnMask"

#. button
#: data/interfaces/side_control_panel.ui:156
msgctxt "control"
msgid "Reload Unit"
msgstr "Unidade de recarga"

#. button
#: data/interfaces/side_control_panel.ui:157
msgctxt "control"
msgid "Ask the specified unit to reload its configuration"
msgstr "Peça à unidade especificada para recarregar sua configuração"

#. button
#: data/interfaces/side_control_panel.ui:170
#, fuzzy
msgctxt "control"
msgid "_Preset ➚"
<<<<<<< HEAD
msgstr "Predefinição"
=======
msgstr "_Predefinição ➚"
>>>>>>> ef9489c0

#. tooltip
#: data/interfaces/side_control_panel.ui:171
msgctxt "control"
msgid "Enable or Disable one or more unit files according to the preset policy"
msgstr ""
<<<<<<< HEAD
=======
"Habilitar ou desabilitar um ou mais arquivos de unidade de acordo com a "
"política predefinida"
>>>>>>> ef9489c0

#. button
#: data/interfaces/side_control_panel.ui:185
msgctxt "control"
msgid "_Reenable ➚"
<<<<<<< HEAD
msgstr ""
=======
msgstr "_Reativar ➚"
>>>>>>> ef9489c0

#. tooltip
#: data/interfaces/side_control_panel.ui:186
msgctxt "control"
msgid ""
"Apply the changes to one or more units that would result from disabling and "
"enabling the unit quickly one after the other in an atomic fashion"
msgstr ""
"Aplique as alterações a uma ou mais unidades que resultariam da desativação "
"e ativação rápida da unidade, uma após a outra, de forma atômica"

#. button
#: data/interfaces/side_control_panel.ui:200
msgctxt "control"
msgid "_Link ➚"
<<<<<<< HEAD
msgstr ""
=======
msgstr "_Link ➚"
>>>>>>> ef9489c0

#. tooltip
#: data/interfaces/side_control_panel.ui:201
msgctxt "control"
msgid ""
"Link unit files (that are located outside of the usual unit search paths) "
"into the unit search path"
msgstr ""
"Vincular arquivos de unidade (que estão localizados fora dos caminhos de "
"pesquisa de unidade usuais) no caminho de pesquisa de unidade"

#. description
#: data/interfaces/signals_window.ui:24
msgctxt "signals"
msgid ""
"No Systemd signals\n"
"Start or Stop a Unit to see some appearing"
msgstr ""
"Nenhum sinal do Systemd\n"
"Inicie ou pare uma unidade para ver alguns sinais aparecendo"

#. title
#: data/interfaces/signals_window.ui:27
msgctxt "signals"
msgid "No signals"
msgstr "Sem sinais"

#. column title
#: data/interfaces/signals_window.ui:55
msgctxt "signals"
msgid "Time"
msgstr "Tempo"

#. column title
#: data/interfaces/signals_window.ui:62
msgctxt "signals"
msgid "Type"
msgstr "Tipo"

#. column title
#: data/interfaces/signals_window.ui:68
msgctxt "signals"
msgid "Details"
msgstr "Detalhes"

#. dialog title
#: data/interfaces/signals_window.ui:87
msgctxt "signals"
msgid "Watch Signals"
msgstr "Sinais de relógio"

#: data/interfaces/unit_control_panel.ui:16
msgctxt "control info"
msgid "Enabled"
msgstr "Habilitado"

#: data/interfaces/unit_control_panel.ui:39
msgctxt "control tooltip"
msgid "Start unit"
msgstr "Unidade inicial"

#. The start button
#: data/interfaces/unit_control_panel.ui:44
msgctxt "controls"
msgid "_Start"
msgstr "_Começar"

#: data/interfaces/unit_control_panel.ui:52
msgctxt "control tooltip"
msgid "Stop Modes"
msgstr "Modos de parada"

#: data/interfaces/unit_control_panel.ui:63
msgctxt "control tooltip"
msgid "Stop unit"
msgstr "Unidade de parada"

#: data/interfaces/unit_control_panel.ui:68
msgctxt "controls"
msgid "S_top"
msgstr "_Parar"

#: data/interfaces/unit_control_panel.ui:69
msgctxt "controls tooltip"
msgid "Stop unit"
msgstr "Unidade de parada"

#: data/interfaces/unit_control_panel.ui:77
msgctxt "control tooltip"
msgid "Restart Modes"
msgstr "Modos de reinicialização"

#: data/interfaces/unit_control_panel.ui:88
msgctxt "controls tooltip"
msgid "Restart unit"
msgstr "Reiniciar unidade"

#: data/interfaces/unit_control_panel.ui:93
msgctxt "controls"
msgid "Restart"
msgstr "Reiniciar"

#: data/interfaces/unit_control_panel.ui:109
msgctxt "controls menu"
msgid "_More ..."
msgstr "_Mais ..."

#: data/interfaces/unit_control_panel.ui:143
msgctxt "controls tab"
msgid "Unit Info"
msgstr "Informações da unidade"

#: data/interfaces/unit_control_panel.ui:153
msgctxt "controls tab"
msgid "Dependencies"
msgstr "Dependências"

#: data/interfaces/unit_control_panel.ui:163
msgctxt "controls tab"
msgid "File"
msgstr "Arquivo"

#: data/interfaces/unit_control_panel.ui:173
msgctxt "controls tab"
msgid "Journal"
msgstr "Jornal"

#. label
#: data/interfaces/unit_dependencies_panel.ui:20
msgctxt "dependency"
msgid "plain"
msgstr "simples"

#. label
#: data/interfaces/unit_dependencies_panel.ui:37
msgctxt "dependency"
msgid "No dependencies"
msgstr "Sem dependências"

#. description
#: data/interfaces/unit_file_panel.ui:16
msgctxt "file"
msgid "The  unit has no file associated"
msgstr "A  unidade não possui nenhum arquivo associado"

#. title
#: data/interfaces/unit_file_panel.ui:18
msgctxt "file"
msgid "No unit file"
msgstr "Nenhum arquivo de unidade"

#. label
#: data/interfaces/unit_file_panel.ui:42
msgctxt "file"
msgid "File path:"
msgstr "Caminho do arquivo:"

#. button
#: data/interfaces/unit_file_panel.ui:59
msgctxt "file"
msgid "Save"
msgstr "Salvar"

#. button
#: data/interfaces/unit_info_panel.ui:17
msgctxt "unit info"
msgid "_Refresh"
msgstr "_Atualizar"

#. button
#: data/interfaces/unit_info_panel.ui:29
msgctxt "unit info"
msgid "Show all _Properties"
msgstr "Mostrar todas as _Propriedades"

#: data/interfaces/unit_list_panel.ui:48
msgctxt "list column"
msgid "Unit"
msgstr "Unidade"

#: data/interfaces/unit_list_panel.ui:56
msgctxt "list column"
msgid "Type"
msgstr "Tipo"

#: data/interfaces/unit_list_panel.ui:64
msgctxt "list column"
msgid "Bus"
msgstr "Ônibus"

#: data/interfaces/unit_list_panel.ui:72
msgctxt "list column"
msgid "State"
msgstr "Estado"

#: data/interfaces/unit_list_panel.ui:80
msgctxt "list column"
msgid "Preset"
msgstr "Predefinição"

#: data/interfaces/unit_list_panel.ui:88
msgctxt "list column"
msgid "Load"
msgstr "Carregar"

#: data/interfaces/unit_list_panel.ui:96
msgctxt "list column"
msgid "Active"
msgstr "Ativa"

#: data/interfaces/unit_list_panel.ui:104
msgctxt "list column"
msgid "Sub"
msgstr "Sub"

#: data/interfaces/unit_list_panel.ui:112
msgctxt "list column"
msgid "Description"
msgstr "Descrição"

#: data/interfaces/unit_list_panel.ui:133
msgctxt "list tooltip"
msgid "Loaded Units Retrieved"
msgstr "Unidades carregadas recuperadas"

#: data/interfaces/unit_list_panel.ui:138
msgctxt "list info"
msgid "Loaded Units Retrieved"
msgstr "Unidades carregadas recuperadas"

#: data/interfaces/unit_list_panel.ui:149
msgctxt "list tooltip"
msgid "Unit Files Retrieved"
msgstr "Arquivos de unidade recuperados"

#: data/interfaces/unit_list_panel.ui:154
msgctxt "list info"
msgid "Unit Files Retrieved"
msgstr "Arquivos de unidade recuperados"

#: data/interfaces/unit_list_panel.ui:165
msgctxt "list tooltip"
msgid "Units displayed"
msgstr "Unidades exibidas"

#: data/interfaces/unit_list_panel.ui:170
msgctxt "list info"
msgid "Units Displayed"
msgstr "Unidades exibidas"

#: data/interfaces/unit_list_panel.ui:180
msgctxt "list info tooltip"
msgid "Hide Total Summary"
msgstr "Ocultar Resumo Total"

#. short version
#: data/interfaces/unit_list_panel.ui:192
msgctxt "list info"
msgid "Loaded"
msgstr "Carregado"

#. short version
#: data/interfaces/unit_list_panel.ui:193
msgctxt "list info"
msgid "Files"
msgstr "Arquivos"

#. short version
#: data/interfaces/unit_list_panel.ui:194
msgctxt "list info"
msgid "Units"
msgstr "Unidades"

#: data/interfaces/unit_list_panel.ui:225
msgctxt "list page description"
msgid ""
"No units returned, set environment variable <b>RUST_LOG=info</b> to see what "
"happened."
msgstr ""
"Nenhuma unidade retornou, defina a variável de ambiente <b>RUST_LOG=info</b> "
"para ver o que aconteceu."

#: data/interfaces/unit_list_panel.ui:227
msgctxt "list page title"
msgid "Something went wrong"
msgstr "Algo deu errado"

#: data/interfaces/unit_list_search.ui:16
msgctxt "unit search"
msgid "Filters"
msgstr "Filtros"

#: data/interfaces/unit_list_search.ui:23
msgctxt "unit search"
msgid "Clear Filters"
msgstr "Limpar filtros"

#. dialog title
#: src/analyze/mod.rs:28
msgctxt "analyse blame"
msgid "Analyse Blame"
msgstr "Analisar a culpa"

#. label total
#: src/analyze/mod.rs:48
msgctxt "analyse blame"
msgid "Total Time:"
msgstr "Tempo total:"

#. place holder, lees likely to be displaied
#: src/analyze/mod.rs:57
msgctxt "analyse blame"
msgid "seconds ..."
msgstr "segundos ..."

#. column header
#: src/analyze/mod.rs:132
msgctxt "analyse blame"
msgid "Init time (ms)"
msgstr "Tempo de inicialização (ms)"

#. column header
#: src/analyze/mod.rs:137
msgctxt "analyse blame"
msgid "Running units"
msgstr "Unidades em execução"

#. Just a simple log that it's all ok. Need to set env RUST_LOG="info" to see it
#: src/main.rs:86
msgid "Program starting up"
msgstr "Programa iniciando"

#: src/systemd/enums.rs:189
msgctxt "list"
msgid "The name is an alias (symlink to another unit file)."
msgstr "O nome é um alias (link simbólico para outro arquivo de unidade)."

#: src/systemd/enums.rs:194
msgctxt "list"
msgid "The unit file is invalid or another error occurred."
msgstr "O arquivo da unidade é inválido ou ocorreu outro erro."

#: src/systemd/enums.rs:199
msgctxt "list"
msgid ""
"The unit file is not enabled, but contains an [Install] section with "
"installation instructions."
msgstr ""
"O arquivo da unidade não está habilitado, mas contém uma seção [Instalar] "
"com instruções de instalação."

#: src/systemd/enums.rs:204 src/systemd/enums.rs:241
msgctxt "list"
msgid ""
"Enabled via <span fgcolor='#62a0ea'>.wants/</span>, <span "
"fgcolor='#62a0ea'>.requires/</span> or <u>Alias=</u> symlinks (permanently "
"in <span fgcolor='#62a0ea'>/etc/systemd/system/</span>, or transiently in "
"<span fgcolor='#62a0ea'>/run/systemd/system/</span>)."
msgstr ""
"Habilitado via <span fgcolor='#62a0ea'>.wants/</span>, <span "
"fgcolor='#62a0ea'>.requires/</span> ou <u>Alias=</u> links simbólicos "
"(permanentemente em <span fgcolor='#62a0ea'>/etc/systemd/system/</span>, ou "
"temporariamente em <span fgcolor='#62a0ea'>/run/systemd/system/</span>)."

#: src/systemd/enums.rs:209
msgctxt "list"
msgid ""
"The unit file was generated dynamically via a generator tool. See <b>man "
"systemd.generator(7)</b>. Generated unit files may not be enabled, they are "
"enabled implicitly by their generator."
msgstr ""
"O arquivo de unidade foi gerado dinamicamente por meio de uma ferramenta "
"geradora. Consulte <b>man systemd.generator(7)</b>. Arquivos de unidade "
"gerados podem não estar habilitados, pois são habilitados implicitamente por "
"seu gerador."

#: src/systemd/enums.rs:214
msgctxt "list"
msgid ""
"The unit file itself is not enabled, but it has a non-empty <u>Also=</u> "
"setting in the [Install] unit file section, listing other unit files that "
"might be enabled, or it has an alias under a different name through a "
"symlink that is not specified in <u>Also=</u>. For template unit files, an "
"instance different than the one specified in <u>DefaultInstance=</u> is "
"enabled."
msgstr ""
"O arquivo de unidade em si não está habilitado, mas possui uma configuração "
"não vazia <u>Also=</u> na seção [Instalar] arquivo de unidade, listando "
"outros arquivos de unidade que podem estar habilitados, ou possui um alias "
"com um nome diferente por meio de um link simbólico não especificado em "
"<u>Also=</u>. Para arquivos de unidade de modelo, uma instância diferente "
"daquela especificada em <u>DefaultInstance=</u> está habilitada."

#: src/systemd/enums.rs:219 src/systemd/enums.rs:246
msgctxt "list"
msgid ""
"Made available through one or more symlinks to the unit file (permanently in "
"<span fgcolor='#62a0ea'>/etc/systemd/system/</span> or transiently in <span "
"fgcolor='#62a0ea'>/run/systemd/system/</span>), even though the unit file "
"might reside outside of the unit file search path."
msgstr ""
"Disponibilizado por meio de um ou mais links simbólicos para o arquivo de "
"unidade (permanentemente em <span fgcolor='#62a0ea'>/etc/systemd/system/</"
"span> ou temporariamente em <span fgcolor='#62a0ea'>/run/systemd/system/</"
"span>), mesmo que o arquivo de unidade possa residir fora do caminho de "
"pesquisa do arquivo de unidade."

#: src/systemd/enums.rs:224 src/systemd/enums.rs:251
msgctxt "list"
msgid ""
"Completely disabled, so that any start operation on it fails (permanently in "
"<span fgcolor='#62a0ea'>/etc/systemd/system/</span> or transiently in <span "
"fgcolor='#62a0ea'>/run/systemd/systemd/</span>)."
msgstr ""
"Completamente desabilitado, de modo que qualquer operação de inicialização "
"falha (permanentemente em <span fgcolor='#62a0ea'>/etc/systemd/system/</"
"span> ou temporariamente em <span fgcolor='#62a0ea'>/run/systemd/systemd/</"
"span>)."

#: src/systemd/enums.rs:229
msgctxt "list"
msgid ""
"The unit file is not enabled, and has no provisions for enabling in the "
"[Install] unit file section."
msgstr ""
"O arquivo de unidade não está habilitado e não há disposições para "
"habilitação na seção [Instalar] arquivo de unidade."

#: src/systemd/enums.rs:234
msgctxt "list"
msgid ""
"The unit file has been created dynamically with the runtime API. Transient "
"units may not be enabled."
msgstr ""
"O arquivo de unidade foi criado dinamicamente com a API de tempo de "
"execução. Unidades transitórias podem não estar habilitadas."

#. menu option
#: src/systemd/enums.rs:703
msgctxt "dependency"
msgid "Forward"
msgstr "Avançar"

#. menu option
#: src/systemd/enums.rs:705
msgctxt "dependency"
msgid "Reverse"
msgstr "Reverter"

#. menu option
#: src/systemd/enums.rs:707
msgctxt "dependency"
msgid "After"
msgstr "Depois"

#. menu option
#: src/systemd/enums.rs:709
msgctxt "dependency"
msgid "Before"
msgstr "Antes"

#. menu option
#: src/systemd/enums.rs:880
msgctxt "dbus"
msgid "User Session"
msgstr "Sessão do usuário"

#. menu option
#: src/systemd/enums.rs:882
msgctxt "dbus"
msgid "System"
msgstr "Sistema"

#. clean options
#: src/systemd/enums.rs:979
msgctxt "clean"
msgid "_Runtime"
msgstr "_Tempo de execução"

#. clean options
#: src/systemd/enums.rs:981
msgctxt "clean"
msgid "_State"
msgstr "_Estado"

#. clean options
#: src/systemd/enums.rs:983
msgctxt "clean"
msgid "Cac_he"
msgstr "_Cache"

#. clean options
#: src/systemd/enums.rs:985
msgctxt "clean"
msgid "_Logs"
msgstr "_Registros"

#. clean options
#: src/systemd/enums.rs:987
msgctxt "clean"
msgid "_Configuration"
msgstr "_Configuração"

#. clean options
#: src/systemd/enums.rs:989
msgctxt "clean"
msgid "_File Descriptor Store"
msgstr "_Armazenamento de descritores de arquivo"

#. clean options
#: src/systemd/enums.rs:991
msgctxt "clean"
msgid "_All"
msgstr "_Todos"

#: src/systemd/errors.rs:42
msgctxt "error"
msgid ""
"The program <b>flatpack-spawn</b> is needed if you use the application from "
"Flatpack.\n"
"Please install it to enable all features."
msgstr ""
"O programa <b>flatpack-spawn</b> é necessário se você utilizar o aplicativo "
"Flatpack.\n"
"Instale-o para habilitar todos os recursos."

#: src/systemd/errors.rs:49
msgctxt "error"
msgid ""
"It requires permission to talk to <b>org.freedesktop.Flatpak</b> D-Bus "
"interface when the program is a Flatpak."
msgstr ""
"É necessária permissão para falar com a interface D-Bus "
"<b>org.freedesktop.Flatpak</b> quando o programa é um Flatpak."

#. time style option
#: src/utils/time_handling.rs:38
msgctxt "pref time style"
msgid "Pretty"
msgstr "Bonito"

#. time style option
#: src/utils/time_handling.rs:40
msgctxt "pref time style"
msgid "Pretty usec"
msgstr "Bonito usec"

#. time style option
#: src/utils/time_handling.rs:42
msgctxt "pref time style"
msgid "UTC"
msgstr "UTC"

#. time style option
#: src/utils/time_handling.rs:44
msgctxt "pref time style"
msgid "UTC usec"
msgstr "UTC usec"

#. time style option
#: src/utils/time_handling.rs:46
msgctxt "pref time style"
msgid "Unix"
msgstr "Unix"

#. time style option
#: src/utils/time_handling.rs:48
msgctxt "pref time style"
msgid "Unix usec"
msgstr "Unix usec"

#. time style option tooltip
#: src/utils/time_handling.rs:55
msgctxt "pref time style"
msgid "Day YYYY-MM-DD HH:MM:SS TZ"
msgstr "Dia AAAA-MM-DD HH:MM:SS TZ"

#: src/utils/time_handling.rs:59
msgctxt "pref time style"
msgid "Day YYYY-MM-DD HH:MM:SS.000000 TZ"
msgstr "Dia AAAA-MM-DD HH:MM:SS.000000 TZ"

#. time style option tooltip
#: src/utils/time_handling.rs:63
msgctxt "pref time style"
msgid "Day YYYY-MM-DD HH:MM:SS UTC"
msgstr "Dia AAAA-MM-DD HH:MM:SS UTC"

#: src/utils/time_handling.rs:67
msgctxt "pref time style"
msgid "Day YYYY-MM-DD HH:MM:SS.000000 UTC"
msgstr "Dia AAAA-MM-DD HH:MM:SS.000000 UTC"

#. time style option tooltip
#: src/utils/time_handling.rs:71
msgctxt "pref time style"
msgid "Seconds since the epoch"
msgstr "Segundos desde a época"

#: src/utils/time_handling.rs:75
msgctxt "pref time style"
msgid "Micro seconds since the epoch"
msgstr "Microssegundos desde a época"

#. about dialogue
#: src/widget/app_window/menu.rs:194
msgid "Thank you for your support"
msgstr "Obrigado pelo seu apoio"

#. dialog subtitle
#: src/widget/clean_dialog/imp.rs:130
msgctxt "clean"
msgid "No Unit Selected"
msgstr "Nenhuma unidade selecionada"

#. Dialog title
#: src/widget/control_action_dialog/mod.rs:62
#, fuzzy
msgctxt "action unit file"
msgid "Enable Unit File"
msgstr "Habilitar arquivo de unidade"

#. Dialog title
#: src/widget/control_action_dialog/mod.rs:64
#, fuzzy
msgctxt "action unit file"
msgid "Mask Unit"
msgstr "Unidade de máscara"

#. Dialog title
#: src/widget/control_action_dialog/mod.rs:66
#, fuzzy
msgctxt "action unit file"
msgid "Preset Unit File"
<<<<<<< HEAD
msgstr "Arquivo de unidade de máscara"
=======
msgstr "Arquivo de unidade predefinida"
>>>>>>> ef9489c0

#. Dialog title
#: src/widget/control_action_dialog/mod.rs:68
#, fuzzy
msgctxt "action unit file"
msgid "Reenable Unit File"
<<<<<<< HEAD
msgstr "Habilitar arquivo de unidade"
=======
msgstr "Reativar arquivo de unidade"
>>>>>>> ef9489c0

#. Dialog title
#: src/widget/control_action_dialog/mod.rs:72
#, fuzzy
msgctxt "action unit file"
msgid "Disable Unit File"
<<<<<<< HEAD
msgstr "Habilitar arquivo de unidade"
=======
msgstr "Desativar arquivo de unidade"
>>>>>>> ef9489c0

#. Dialog title
#: src/widget/control_action_dialog/mod.rs:75
#, fuzzy
msgctxt "action unit file"
msgid "Link Unit File"
<<<<<<< HEAD
msgstr "Arquivo de unidade de máscara"
=======
msgstr "Arquivo de unidade de link"
>>>>>>> ef9489c0

#. preference group title
#. Button
#: src/widget/control_action_dialog/mod.rs:82
#: src/widget/control_action_dialog/mod.rs:144
#, fuzzy
msgctxt "action unit file"
msgid "Enable"
msgstr "Habilitar"

#. preference group title
#. Button
#: src/widget/control_action_dialog/mod.rs:84
#: src/widget/control_action_dialog/mod.rs:150
#, fuzzy
msgctxt "action unit file"
msgid "Disable"
<<<<<<< HEAD
msgstr "Habilitar"
=======
msgstr "Desabilitar"
>>>>>>> ef9489c0

#. preference group title
#. Button
#: src/widget/control_action_dialog/mod.rs:86
#: src/widget/control_action_dialog/mod.rs:146
#, fuzzy
msgctxt "action unit file"
msgid "Mask"
msgstr "Máscara"

#. second preference group title
#: src/widget/control_action_dialog/mod.rs:94
#, fuzzy
msgctxt "action unit file"
msgid "Start"
<<<<<<< HEAD
msgstr "_Começar"
=======
msgstr "Começar"
>>>>>>> ef9489c0

#: src/widget/control_action_dialog/mod.rs:97
#, fuzzy
msgctxt "action unit file"
msgid "Stop"
msgstr "Parar"

#. Button
#: src/widget/control_action_dialog/mod.rs:148
#, fuzzy
msgctxt "action unit file"
msgid "Preset"
msgstr "Predefinição"

#. Button
#: src/widget/control_action_dialog/mod.rs:152
#, fuzzy
msgctxt "action unit file"
msgid "Reenable"
<<<<<<< HEAD
msgstr "Habilitar"
=======
msgstr "Reativar"
>>>>>>> ef9489c0

#. Button
#: src/widget/control_action_dialog/mod.rs:154
msgctxt "action unit file"
msgid "Link"
msgstr "Link"

#. after action title
#: src/widget/control_action_dialog/mod.rs:162
#, fuzzy
msgctxt "action unit file"
msgid "Run now"
msgstr "Corra agora"

#. after action subtitle
#: src/widget/control_action_dialog/mod.rs:164
#, fuzzy
msgctxt "action unit file"
msgid "Start Unit just after being enabled"
<<<<<<< HEAD
msgstr "Iniciar a unidade logo após ser ativada"
=======
msgstr "Inicie a unidade logo após ser habilitada"
>>>>>>> ef9489c0

#. after action title
#: src/widget/control_action_dialog/mod.rs:168
#, fuzzy
msgctxt "action unit file"
msgid "Stop now"
msgstr "Pare agora"

#: src/widget/control_action_dialog/mod.rs:172
#, fuzzy
msgctxt "action unit file"
msgid "Ensure that the unit will also be stopped"
msgstr "Certifique-se de que a unidade também será parada"

#. starts mode title
#: src/widget/control_action_dialog/mod.rs:183
#, fuzzy
msgctxt "action unit file"
msgid "Run mode"
msgstr "Modo de execução"

#. starts mode subtitle
#: src/widget/control_action_dialog/mod.rs:185
#, fuzzy
msgctxt "action unit file"
msgid "Starting mode options"
msgstr "Opções do modo de inicialização"

#. starts mode title
#: src/widget/control_action_dialog/mod.rs:189
#, fuzzy
msgctxt "action unit file"
msgid "Stop mode"
msgstr "Modo de parada"

#. starts mode subtitle
#: src/widget/control_action_dialog/mod.rs:191
#, fuzzy
msgctxt "action unit file"
msgid "Stoping mode options"
<<<<<<< HEAD
msgstr "Opções do modo de inicialização"
=======
msgstr "Opções do modo de parada"
>>>>>>> ef9489c0

#. Dialog subtitle
#: src/widget/kill_panel/imp.rs:77
msgctxt "kill"
msgid "No Unit Selected"
msgstr "Nenhuma unidade selecionada"

#: src/widget/kill_panel/imp.rs:154
#, rust-format
msgctxt "kill"
msgid ""
"{}\n"
"Default Action: {}"
msgstr ""
"{}\n"
"Ação Padrão: {}"

#. Dialog title
#: src/widget/kill_panel/imp.rs:200
msgctxt "kill"
msgid "Queue a Realtime Signal to Unit"
msgstr "Enfileirar um sinal em tempo real para a unidade"

#. SIGRTMIN to SIGRTMAX default action
#. kill signal default action
#: src/widget/kill_panel/imp.rs:226 src/widget/kill_panel/imp.rs:421
#: src/widget/kill_panel/imp.rs:429 src/widget/kill_panel/imp.rs:493
#: src/widget/kill_panel/imp.rs:501 src/widget/kill_panel/imp.rs:517
#: src/widget/kill_panel/imp.rs:525 src/widget/kill_panel/imp.rs:533
#: src/widget/kill_panel/imp.rs:541 src/widget/kill_panel/imp.rs:549
#: src/widget/kill_panel/imp.rs:632 src/widget/kill_panel/imp.rs:640
#: src/widget/kill_panel/imp.rs:656 src/widget/kill_panel/imp.rs:664
#: src/widget/kill_panel/imp.rs:672
#, fuzzy
msgctxt "kill"
msgid "Terminate"
msgstr "Terminar"

#. SIGRTMIN to SIGRTMAX default comment
#: src/widget/kill_panel/imp.rs:228
#, fuzzy
msgctxt "kill"
msgid "Real-time signal"
msgstr "Sinal em tempo real"

#. Dialog title
#: src/widget/kill_panel/imp.rs:234
msgctxt "kill"
msgid "Send a Kill Signal to Unit"
msgstr "Enviar um sinal de morte para a unidade"

#: src/widget/kill_panel/imp.rs:303
#, rust-format
msgctxt "kill"
msgid "Queued signal {} with value {} to"
msgstr "Sinal enfileirado {} com valor {} para"

#. toast method name
#: src/widget/kill_panel/imp.rs:319
#, rust-format
msgctxt "kill"
msgid "Kill signal {} to"
msgstr "Sinal de morte {} para"

#. kill signal description
#: src/widget/kill_panel/imp.rs:423
#, fuzzy
msgctxt "kill"
msgid "Hang up controlling terminal or process"
msgstr "Desligue o terminal de controle ou processo"

#. kill signal description
#: src/widget/kill_panel/imp.rs:431
#, fuzzy
msgctxt "kill"
msgid "Interrupt from keyboard, Control-C"
msgstr "Interrupção do teclado, Control-C"

#. kill signal default action
#: src/widget/kill_panel/imp.rs:437 src/widget/kill_panel/imp.rs:445
#: src/widget/kill_panel/imp.rs:453 src/widget/kill_panel/imp.rs:461
#: src/widget/kill_panel/imp.rs:469 src/widget/kill_panel/imp.rs:477
#: src/widget/kill_panel/imp.rs:485 src/widget/kill_panel/imp.rs:509
#: src/widget/kill_panel/imp.rs:616 src/widget/kill_panel/imp.rs:624
#: src/widget/kill_panel/imp.rs:680 src/widget/kill_panel/imp.rs:688
#, fuzzy
msgctxt "kill"
msgid "Dump"
msgstr "Jogar fora"

#. kill signal description
#: src/widget/kill_panel/imp.rs:439
#, fuzzy
msgctxt "kill"
msgid "Quit from keyboard, Control-\""
msgstr "Sair do teclado, Control-\""

#. kill signal description
#: src/widget/kill_panel/imp.rs:447
#, fuzzy
msgctxt "kill"
msgid "Illegal instruction"
msgstr "Instrução ilegal"

#. kill signal description
#: src/widget/kill_panel/imp.rs:455
#, fuzzy
msgctxt "kill"
msgid "Breakpoint for debugging"
msgstr "Ponto de interrupção para depuração"

#. kill signal description
#: src/widget/kill_panel/imp.rs:463
#, fuzzy
msgctxt "kill"
msgid "Abnormal termination"
msgstr "Término anormal"

#. kill signal description
#: src/widget/kill_panel/imp.rs:471
#, fuzzy
msgctxt "kill"
msgid "Equivalent to SIGABRT"
msgstr "Equivalente ao SIGABRT"

#. kill signal description
#: src/widget/kill_panel/imp.rs:479
#, fuzzy
msgctxt "kill"
msgid "Bus error"
msgstr "Erro de barramento"

#. kill signal description
#: src/widget/kill_panel/imp.rs:487
#, fuzzy
msgctxt "kill"
msgid "Floating-point exception"
msgstr "Exceção de ponto flutuante"

#. kill signal description
#: src/widget/kill_panel/imp.rs:495
#, fuzzy
msgctxt "kill"
msgid "Forced-process termination"
msgstr "Término forçado do processo"

#. kill signal description
#: src/widget/kill_panel/imp.rs:503 src/widget/kill_panel/imp.rs:519
#, fuzzy
msgctxt "kill"
msgid "Available to processes"
msgstr "Disponível para processos"

#. kill signal description
#: src/widget/kill_panel/imp.rs:511
#, fuzzy
msgctxt "kill"
msgid "Invalid memory reference"
msgstr "Referência de memória inválida"

#. kill signal description
#: src/widget/kill_panel/imp.rs:527
#, fuzzy
msgctxt "kill"
msgid "Write to pipe with no readers"
msgstr "Escrever no pipe sem leitores"

#. kill signal description
#: src/widget/kill_panel/imp.rs:535
#, fuzzy
msgctxt "kill"
msgid "Real-timer clock"
msgstr "Relógio em tempo real"

#. kill signal description
#: src/widget/kill_panel/imp.rs:543
#, fuzzy
msgctxt "kill"
msgid "Process termination"
msgstr "Término do processo"

#. kill signal description
#: src/widget/kill_panel/imp.rs:551
#, fuzzy
msgctxt "kill"
msgid "Coprocessor stack error"
msgstr "Erro de pilha do coprocessador"

#. kill signal default action
#: src/widget/kill_panel/imp.rs:557 src/widget/kill_panel/imp.rs:608
#: src/widget/kill_panel/imp.rs:648
#, fuzzy
msgctxt "kill"
msgid "Ignore"
msgstr "Ignorar"

#: src/widget/kill_panel/imp.rs:561
#, fuzzy
msgctxt "kill"
msgid "Child process stopped or terminated or got a signal if traced"
msgstr ""
"O processo filho foi interrompido ou encerrado ou recebeu um sinal se "
"rastreado"

#. kill signal default action
#: src/widget/kill_panel/imp.rs:568
#, fuzzy
msgctxt "kill"
msgid "Continue"
msgstr "Continuar"

#. kill signal description
#: src/widget/kill_panel/imp.rs:570
#, fuzzy
msgctxt "kill"
msgid "Resume execution, if stopped"
msgstr "Retomar a execução, se interrompida"

#. kill signal default action
#: src/widget/kill_panel/imp.rs:576 src/widget/kill_panel/imp.rs:584
#: src/widget/kill_panel/imp.rs:592 src/widget/kill_panel/imp.rs:600
#, fuzzy
msgctxt "kill"
msgid "Stop"
msgstr "Parar"

#. kill signal description
#: src/widget/kill_panel/imp.rs:578
#, fuzzy
msgctxt "kill"
msgid "Stop process execution, Ctrl-Z"
msgstr "Parar a execução do processo, Ctrl-Z"

#. kill signal description
#: src/widget/kill_panel/imp.rs:586
#, fuzzy
msgctxt "kill"
msgid "Stop process issued from tty"
msgstr "Parar processo emitido por tty"

#. kill signal description
#: src/widget/kill_panel/imp.rs:594
#, fuzzy
msgctxt "kill"
msgid "Background process requires input"
msgstr "O processo em segundo plano requer entrada"

#. kill signal description
#: src/widget/kill_panel/imp.rs:602
#, fuzzy
msgctxt "kill"
msgid "Background process requires output"
msgstr "O processo em segundo plano requer saída"

#. kill signal description
#: src/widget/kill_panel/imp.rs:610
#, fuzzy
msgctxt "kill"
msgid "Urgent condition on socket"
msgstr "Condição urgente no soquete"

#. kill signal description
#: src/widget/kill_panel/imp.rs:618
#, fuzzy
msgctxt "kill"
msgid "CPU time limit exceeded"
msgstr "Limite de tempo da CPU excedido"

#. kill signal description
#: src/widget/kill_panel/imp.rs:626
#, fuzzy
msgctxt "kill"
msgid "File size limit exceeded"
msgstr "Limite de tamanho de arquivo excedido"

#. kill signal description
#: src/widget/kill_panel/imp.rs:634
#, fuzzy
msgctxt "kill"
msgid "Virtual timer clock"
msgstr "Relógio temporizador virtual"

#. kill signal description
#: src/widget/kill_panel/imp.rs:642
#, fuzzy
msgctxt "kill"
msgid "Profile timer clock"
msgstr "Relógio temporizador de perfil"

#. kill signal description
#: src/widget/kill_panel/imp.rs:650
#, fuzzy
msgctxt "kill"
msgid "Window resizing"
msgstr "Redimensionamento de janela"

#. kill signal description
#: src/widget/kill_panel/imp.rs:658
#, fuzzy
msgctxt "kill"
msgid "I/O now possible"
msgstr "I/O agora possível"

#. kill signal description
#: src/widget/kill_panel/imp.rs:666
#, fuzzy
msgctxt "kill"
msgid "Equivalent to SIGIO"
msgstr "Equivalente a SIGIO"

#. kill signal description
#: src/widget/kill_panel/imp.rs:674
#, fuzzy
msgctxt "kill"
msgid "Power supply failure"
msgstr "Falha no fornecimento de energia"

#. kill signal description
#: src/widget/kill_panel/imp.rs:682
#, fuzzy
msgctxt "kill"
msgid "Bad system call"
msgstr "Chamada de sistema ruim"

#. kill signal description
#: src/widget/kill_panel/imp.rs:690
#, fuzzy
msgctxt "kill"
msgid "Equivalent to SIGSYS"
msgstr "Equivalente ao SIGSYS"

#. filter title
#: src/widget/preferences/data.rs:46
msgctxt "filter"
msgid "Unit"
msgstr "Unidade"

#. filter title
#: src/widget/preferences/data.rs:53
msgctxt "filter"
msgid "Type"
msgstr "Tipo"

#: src/widget/preferences/data.rs:58
msgctxt "filter"
msgid "Bus"
msgstr "Ônibus"

#. filter title
#: src/widget/preferences/data.rs:61
msgctxt "filter"
msgid "State"
msgstr "Estado"

#. filter title
#: src/widget/preferences/data.rs:68
msgctxt "filter"
msgid "Preset"
msgstr "Predefinição"

#. filter title
#: src/widget/preferences/data.rs:75
msgctxt "filter"
msgid "Load"
msgstr "Carregar"

#. filter title
#: src/widget/preferences/data.rs:82
msgctxt "filter"
msgid "Active"
msgstr "Ativa"

#. filter title
#: src/widget/preferences/data.rs:89
msgctxt "filter"
msgid "Sub"
msgstr "Sub"

#. filter title
#: src/widget/preferences/data.rs:96
msgctxt "filter"
msgid "Description"
msgstr "Descrição"

#. browser dbus option
#: src/widget/preferences/data.rs:134
msgctxt "dbus"
msgid "User Session Bus"
msgstr "Barramento de Sessão do Usuário"

#. browser dbus option
#: src/widget/preferences/data.rs:136
msgctxt "dbus"
msgid "System Bus"
msgstr "Barramento do sistema"

#. browser dbus option
#: src/widget/preferences/data.rs:138
msgctxt "dbus"
msgid "System & User Session Bus"
msgstr "Barramento de sessão de sistema e usuário"

#. preference color scheme option
#: src/widget/preferences/data.rs:225
#, fuzzy
msgctxt "color scheme"
msgid "No Preference"
msgstr "Sem preferência"

#. preference color scheme option
#: src/widget/preferences/data.rs:227
#, fuzzy
msgctxt "color scheme"
msgid "Prefer Dark"
msgstr "Prefiro escuro"

#. preference color scheme option
#: src/widget/preferences/data.rs:229
#, fuzzy
msgctxt "color scheme"
msgid "Prefer Light"
msgstr "Prefiro Claro"

#. preference color scheme option
#: src/widget/preferences/data.rs:231
#, fuzzy
msgctxt "color scheme"
msgid "Force Dark"
msgstr "Força modo Escuro"

#. preference color scheme option
#: src/widget/preferences/data.rs:233
#, fuzzy
msgctxt "color scheme"
msgid "Force Light"
msgstr "Força modo Claro"

#. preference application orientation option
#: src/widget/preferences/data.rs:279
msgctxt "pref orientation"
msgid "Automatic"
msgstr "Automático"

#. preference application orientation option
#: src/widget/preferences/data.rs:281
msgctxt "pref orientation"
msgid "Side by Side"
msgstr "Lado a lado"

#. preference application orientation option
#: src/widget/preferences/data.rs:283
msgctxt "pref orientation"
msgid "Top Bottom"
msgstr "Cima Fundo"

#. unit file no preference style selected
#: src/widget/preferences/imp.rs:430
msgctxt "pref file style"
msgid "None"
msgstr "Nenhum"

#. pref group
#: src/widget/preferences/imp.rs:453
#, rust-format
msgctxt "preference column"
msgid "Column {}"
msgstr "Coluna {}"

#. preference show unit browser column title
#: src/widget/preferences/imp.rs:458
msgctxt "preference column"
msgid "Show"
msgstr "Mostrar"

#: src/widget/preferences/imp.rs:461
#, rust-format
msgctxt "preference column"
msgid "Hide or display unit list column {}"
msgstr "Ocultar ou exibir coluna da lista de unidades {}"

#. preference  unit browser column width title
#: src/widget/preferences/imp.rs:479
msgctxt "preference column"
msgid "Width"
msgstr "Largura"

#: src/widget/preferences/imp.rs:482
#, rust-format
msgctxt "preference column"
msgid "Set width of column {}"
msgstr "Definir largura da coluna {}"

#: src/widget/unit_control_panel/controls.rs:56
msgctxt "toast"
msgid ""
"Unit <span fgcolor='{0}' font_family='monospace' size='larger'>{}</span> has "
"been successfully <span fgcolor='{0}'>{}</span>"
msgstr ""
"A unidade <span fgcolor='{0}' font_family='monospace' size='larger'>{}</"
"span> foi <span fgcolor='{0}'>{}</span> com sucesso"

#: src/widget/unit_control_panel/controls.rs:90
#, fuzzy
msgctxt "toast"
msgid ""
"{} unit <span fgcolor='{0}' font_family='monospace' size='larger'>{}</span> "
"has failed!"
msgstr ""
"{} unidade <span fgcolor='{0}' font_family='monospace' size='larger'>{}</"
<<<<<<< HEAD
"span> bem-sucedida"
=======
"span> falhou!"
>>>>>>> ef9489c0

#. unit action in toast message
#: src/widget/unit_control_panel/enums.rs:21
msgctxt "toast"
msgid "start"
msgstr "Iniciar"

#. unit action in toast message
#: src/widget/unit_control_panel/enums.rs:23
msgctxt "toast"
msgid "stop"
msgstr "Parar"

#. unit action in toast message
#: src/widget/unit_control_panel/enums.rs:25
msgctxt "toast"
msgid "restart"
msgstr "Reiniciar"

#. unit action in toast message
#: src/widget/unit_control_panel/enums.rs:32
msgctxt "toast"
msgid "started"
msgstr "Iniciado"

#. unit action in toast message
#: src/widget/unit_control_panel/enums.rs:34
msgctxt "toast"
msgid "stopped"
msgstr "Parou"

#. unit action in toast message
#: src/widget/unit_control_panel/enums.rs:36
msgctxt "toast"
msgid "restarted"
msgstr "Reiniciado"

#: src/widget/unit_control_panel/imp.rs:302
msgctxt "toast"
msgid ""
"Unit <unit>{}</unit> has been <{0}>{}</{0}> with the mode <unit>{}</unit>"
msgstr "A unidade <unit>{}</unit> foi <{0}>{}</{0}> com o modo <unit>{}</unit>"

#. toast message error
#: src/widget/unit_control_panel/imp.rs:324
#, rust-format
msgctxt "toast"
msgid "Can't {} the unit <unit>{}</unit>, because: {}"
msgstr "Não é possível {} a unidade <unidade>{}</unidade>, porque: {}"

#: src/widget/unit_control_panel/imp.rs:575
msgctxt "toast"
msgid ""
"{} unit <span fgcolor='{0}' font_family='monospace' size='larger'>{}</span> "
"successful"
msgstr ""
"{} unidade <span fgcolor='{0}' font_family='monospace' size='larger'>{}</"
"span> bem-sucedida"
<<<<<<< HEAD

#. toast message success (no unit)
#: src/widget/unit_control_panel/imp.rs:583
#, rust-format
msgctxt "toast"
msgid "{} successful."
msgstr ""

=======

#. toast message success (no unit)
#: src/widget/unit_control_panel/imp.rs:583
#, rust-format
msgctxt "toast"
msgid "{} successful."
msgstr "{} bem-sucedido."

>>>>>>> ef9489c0
#: src/widget/unit_control_panel/imp.rs:595
#, rust-format
msgctxt "toast"
msgid ""
"{} unit <span fgcolor='{}' font_family='monospace' size='larger'>{}</span> "
"failed. Reason: <span fgcolor='{}'>{}</span>."
msgstr ""
"{} unidade <span fgcolor='{}' font_family='monospace' size='larger'>{}</"
"span> falhou. Motivo: <span fgcolor='{}'>{}</span>."

#. toast message failed (no unit)
#: src/widget/unit_control_panel/imp.rs:606
#, rust-format
msgctxt "toast"
msgid "{} failed. Reason: <span fgcolor='{}'>{}</span>."
msgstr "{} falhou. Motivo: <span fgcolor='{}'>{}</span>."

#: src/widget/unit_control_panel/mod.rs:130
#, rust-format
msgctxt "workaround"
msgid "Unfortunately <b>SysD Manager</b> can't perfom <b>{}</b> action."
msgstr "Infelizmente, o <b>SysD Manager</b> não pode executar a <b>{}</b> ação."

#: src/widget/unit_control_panel/mod.rs:143
msgctxt "workaround"
msgid "The authorisation can be configured in the following file :"
msgstr "A autorização pode ser configurada no seguinte arquivo:"

#: src/widget/unit_control_panel/mod.rs:163
msgctxt "workaround"
msgid "Otherwise, you can try the bellow command line in your terminal"
msgstr ""
"Caso contrário, você pode tentar a linha de comando abaixo em seu terminal"

#. workaround dialog title
#: src/widget/unit_control_panel/mod.rs:185
#, rust-format
msgctxt "workaround"
msgid "Fail! {}"
msgstr "Falhar! {}"

#. action name
#: src/widget/unit_control_panel/side_control_panel/imp.rs:114
msgctxt "action"
msgid "Freeze"
msgstr "Congelar"

#. action name
#: src/widget/unit_control_panel/side_control_panel/imp.rs:126
#, fuzzy
msgctxt "action"
msgid "Thaw"
msgstr "Descongelamento"

#. action name
#: src/widget/unit_control_panel/side_control_panel/imp.rs:153
#, fuzzy
msgctxt "action"
msgid "Reload"
msgstr "Recarregar"

#. action name
#: src/widget/unit_control_panel/side_control_panel/imp.rs:247
msgctxt "action"
msgid "Unmask"
msgstr "Desmascarar"

#. Filter title
#: src/widget/unit_dependencies_panel/imp.rs:355
msgctxt "dependency"
msgid "Unit Types"
msgstr "Tipos de Unidade"

#. tooltip on filter
#: src/widget/unit_dependencies_panel/imp.rs:360
#, fuzzy
msgctxt "dependency"
msgid "Filter dependencies by types"
<<<<<<< HEAD
msgstr "Sem dependências"
=======
msgstr "Filtrar dependências por tipos"
>>>>>>> ef9489c0

#. flatpak permision error dialog title
#: src/widget/unit_file_panel/flatpak.rs:43
msgctxt "unit file"
msgid "Flatpak permission needed!"
msgstr "Permissão para Flatpak necessária!"

#. flatpak permision error dialog line 1
#: src/widget/unit_file_panel/flatpak.rs:53
#, fuzzy
msgctxt "unit file"
msgid ""
"To save this file content, it requires permission to talk to "
"<b>org.freedesktop.Flatpak</b> D-Bus interface when the program is packaged "
"as a Flatpak."
msgstr ""
<<<<<<< HEAD
"É necessária permissão para falar com a interface D-Bus "
"<b>org.freedesktop.Flatpak</b> quando o programa é um Flatpak."
=======
"Para salvar o conteúdo deste arquivo, é necessária permissão para falar com "
"a interface D-Bus <b>org.freedesktop.Flatpak</b> quando o programa é "
"empacotado como um Flatpak."
>>>>>>> ef9489c0

#. flatpak permision error dialog line 2
#: src/widget/unit_file_panel/flatpak.rs:62
msgctxt "unit file"
msgid ""
"<b>Option 1:</b> You can use <a href=\"https://flathub.org/apps/"
"com.github.tchx84.Flatseal\">Flatseal</a>. Under Session Bus Talks add "
"<b>org.freedesktop.Flatpak</b> and restart the program."
msgstr ""
"<b>Opção 1:</b> Você pode usar <a href="
"\"https://flathub.org/apps/com.github.tchx84.Flatseal\">Flatseal</a>. Em "
"Session Bus Talks, adicione <b>org.freedesktop.Flatpak</b> e reinicie o "
"programa."

#: src/widget/unit_file_panel/flatpak.rs:88
#, rust-format
msgctxt "unit file"
msgid ""
"<b>Option 2:</b> Edit the <a href=\"file://{}\">file</a> through another "
"editor."
msgstr ""
"<b>Opção 2:</b> edite o <a href=\"file://{}\">arquivo</a> por meio de outro "
"editor."

#: src/widget/unit_file_panel/flatpak.rs:97
#, rust-format
msgctxt "unit file"
msgid "<b>Option 3:</b> In your terminal, run the command: <u>{}</u>"
<<<<<<< HEAD
msgstr ""
=======
msgstr "<b>Opção 3:</b> No seu terminal, execute o comando: <u>{}</u>"
>>>>>>> ef9489c0

#~ msgctxt "mask"
#~ msgid "No Unit Selected"
#~ msgstr "Nenhuma unidade selecionada"

#~ msgctxt "thaw"
#~ msgid "Thaw"
#~ msgstr "Descongelamento"<|MERGE_RESOLUTION|>--- conflicted
+++ resolved
@@ -8,17 +8,10 @@
 "Project-Id-Version: \n"
 "Report-Msgid-Bugs-To: \n"
 "POT-Creation-Date: 2025-06-16 11:28-0400\n"
-<<<<<<< HEAD
-"PO-Revision-Date: 2025-06-13 18:22-0300\n"
-"Last-Translator: John peter sa <johnppetersa@gmail.com>\n"
-"Language-Team: Brazilian Portuguese <ldpbr-"
-"translation@lists.sourceforge.net>\n"
-=======
 "PO-Revision-Date: 2025-06-17 12:19+0000\n"
 "Last-Translator: John Peter Sa <johnppetersa@gmail.com>\n"
 "Language-Team: Portuguese (Brazil) <https://hosted.weblate.org/projects/"
 "sysd-manager/translation/pt_BR/>\n"
->>>>>>> ef9489c0
 "Language: pt_BR\n"
 "MIME-Version: 1.0\n"
 "Content-Type: text/plain; charset=UTF-8\n"
@@ -656,14 +649,9 @@
 
 #. button
 #: data/interfaces/side_control_panel.ui:35
-#, fuzzy
 msgctxt "control"
 msgid "_Disable Unit File ➚"
-<<<<<<< HEAD
-msgstr "Ativar arquivo de unidade ➚"
-=======
 msgstr "_Desabilitar arquivo de unidade ➚"
->>>>>>> ef9489c0
 
 #. tooltip
 #: data/interfaces/side_control_panel.ui:36
@@ -774,35 +762,23 @@
 
 #. button
 #: data/interfaces/side_control_panel.ui:170
-#, fuzzy
 msgctxt "control"
 msgid "_Preset ➚"
-<<<<<<< HEAD
-msgstr "Predefinição"
-=======
 msgstr "_Predefinição ➚"
->>>>>>> ef9489c0
 
 #. tooltip
 #: data/interfaces/side_control_panel.ui:171
 msgctxt "control"
 msgid "Enable or Disable one or more unit files according to the preset policy"
 msgstr ""
-<<<<<<< HEAD
-=======
 "Habilitar ou desabilitar um ou mais arquivos de unidade de acordo com a "
 "política predefinida"
->>>>>>> ef9489c0
 
 #. button
 #: data/interfaces/side_control_panel.ui:185
 msgctxt "control"
 msgid "_Reenable ➚"
-<<<<<<< HEAD
-msgstr ""
-=======
 msgstr "_Reativar ➚"
->>>>>>> ef9489c0
 
 #. tooltip
 #: data/interfaces/side_control_panel.ui:186
@@ -818,11 +794,7 @@
 #: data/interfaces/side_control_panel.ui:200
 msgctxt "control"
 msgid "_Link ➚"
-<<<<<<< HEAD
-msgstr ""
-=======
 msgstr "_Link ➚"
->>>>>>> ef9489c0
 
 #. tooltip
 #: data/interfaces/side_control_panel.ui:201
@@ -1440,67 +1412,44 @@
 
 #. Dialog title
 #: src/widget/control_action_dialog/mod.rs:62
-#, fuzzy
 msgctxt "action unit file"
 msgid "Enable Unit File"
 msgstr "Habilitar arquivo de unidade"
 
 #. Dialog title
 #: src/widget/control_action_dialog/mod.rs:64
-#, fuzzy
 msgctxt "action unit file"
 msgid "Mask Unit"
 msgstr "Unidade de máscara"
 
 #. Dialog title
 #: src/widget/control_action_dialog/mod.rs:66
-#, fuzzy
 msgctxt "action unit file"
 msgid "Preset Unit File"
-<<<<<<< HEAD
-msgstr "Arquivo de unidade de máscara"
-=======
 msgstr "Arquivo de unidade predefinida"
->>>>>>> ef9489c0
 
 #. Dialog title
 #: src/widget/control_action_dialog/mod.rs:68
-#, fuzzy
 msgctxt "action unit file"
 msgid "Reenable Unit File"
-<<<<<<< HEAD
-msgstr "Habilitar arquivo de unidade"
-=======
 msgstr "Reativar arquivo de unidade"
->>>>>>> ef9489c0
 
 #. Dialog title
 #: src/widget/control_action_dialog/mod.rs:72
-#, fuzzy
 msgctxt "action unit file"
 msgid "Disable Unit File"
-<<<<<<< HEAD
-msgstr "Habilitar arquivo de unidade"
-=======
 msgstr "Desativar arquivo de unidade"
->>>>>>> ef9489c0
 
 #. Dialog title
 #: src/widget/control_action_dialog/mod.rs:75
-#, fuzzy
 msgctxt "action unit file"
 msgid "Link Unit File"
-<<<<<<< HEAD
-msgstr "Arquivo de unidade de máscara"
-=======
 msgstr "Arquivo de unidade de link"
->>>>>>> ef9489c0
 
 #. preference group title
 #. Button
 #: src/widget/control_action_dialog/mod.rs:82
 #: src/widget/control_action_dialog/mod.rs:144
-#, fuzzy
 msgctxt "action unit file"
 msgid "Enable"
 msgstr "Habilitar"
@@ -1509,58 +1458,40 @@
 #. Button
 #: src/widget/control_action_dialog/mod.rs:84
 #: src/widget/control_action_dialog/mod.rs:150
-#, fuzzy
 msgctxt "action unit file"
 msgid "Disable"
-<<<<<<< HEAD
-msgstr "Habilitar"
-=======
 msgstr "Desabilitar"
->>>>>>> ef9489c0
 
 #. preference group title
 #. Button
 #: src/widget/control_action_dialog/mod.rs:86
 #: src/widget/control_action_dialog/mod.rs:146
-#, fuzzy
 msgctxt "action unit file"
 msgid "Mask"
 msgstr "Máscara"
 
 #. second preference group title
 #: src/widget/control_action_dialog/mod.rs:94
-#, fuzzy
 msgctxt "action unit file"
 msgid "Start"
-<<<<<<< HEAD
-msgstr "_Começar"
-=======
 msgstr "Começar"
->>>>>>> ef9489c0
 
 #: src/widget/control_action_dialog/mod.rs:97
-#, fuzzy
 msgctxt "action unit file"
 msgid "Stop"
 msgstr "Parar"
 
 #. Button
 #: src/widget/control_action_dialog/mod.rs:148
-#, fuzzy
 msgctxt "action unit file"
 msgid "Preset"
 msgstr "Predefinição"
 
 #. Button
 #: src/widget/control_action_dialog/mod.rs:152
-#, fuzzy
 msgctxt "action unit file"
 msgid "Reenable"
-<<<<<<< HEAD
-msgstr "Habilitar"
-=======
 msgstr "Reativar"
->>>>>>> ef9489c0
 
 #. Button
 #: src/widget/control_action_dialog/mod.rs:154
@@ -1570,66 +1501,50 @@
 
 #. after action title
 #: src/widget/control_action_dialog/mod.rs:162
-#, fuzzy
 msgctxt "action unit file"
 msgid "Run now"
 msgstr "Corra agora"
 
 #. after action subtitle
 #: src/widget/control_action_dialog/mod.rs:164
-#, fuzzy
 msgctxt "action unit file"
 msgid "Start Unit just after being enabled"
-<<<<<<< HEAD
-msgstr "Iniciar a unidade logo após ser ativada"
-=======
 msgstr "Inicie a unidade logo após ser habilitada"
->>>>>>> ef9489c0
 
 #. after action title
 #: src/widget/control_action_dialog/mod.rs:168
-#, fuzzy
 msgctxt "action unit file"
 msgid "Stop now"
 msgstr "Pare agora"
 
 #: src/widget/control_action_dialog/mod.rs:172
-#, fuzzy
 msgctxt "action unit file"
 msgid "Ensure that the unit will also be stopped"
 msgstr "Certifique-se de que a unidade também será parada"
 
 #. starts mode title
 #: src/widget/control_action_dialog/mod.rs:183
-#, fuzzy
 msgctxt "action unit file"
 msgid "Run mode"
 msgstr "Modo de execução"
 
 #. starts mode subtitle
 #: src/widget/control_action_dialog/mod.rs:185
-#, fuzzy
 msgctxt "action unit file"
 msgid "Starting mode options"
 msgstr "Opções do modo de inicialização"
 
 #. starts mode title
 #: src/widget/control_action_dialog/mod.rs:189
-#, fuzzy
 msgctxt "action unit file"
 msgid "Stop mode"
 msgstr "Modo de parada"
 
 #. starts mode subtitle
 #: src/widget/control_action_dialog/mod.rs:191
-#, fuzzy
 msgctxt "action unit file"
 msgid "Stoping mode options"
-<<<<<<< HEAD
-msgstr "Opções do modo de inicialização"
-=======
 msgstr "Opções do modo de parada"
->>>>>>> ef9489c0
 
 #. Dialog subtitle
 #: src/widget/kill_panel/imp.rs:77
@@ -1663,14 +1578,12 @@
 #: src/widget/kill_panel/imp.rs:632 src/widget/kill_panel/imp.rs:640
 #: src/widget/kill_panel/imp.rs:656 src/widget/kill_panel/imp.rs:664
 #: src/widget/kill_panel/imp.rs:672
-#, fuzzy
 msgctxt "kill"
 msgid "Terminate"
 msgstr "Terminar"
 
 #. SIGRTMIN to SIGRTMAX default comment
 #: src/widget/kill_panel/imp.rs:228
-#, fuzzy
 msgctxt "kill"
 msgid "Real-time signal"
 msgstr "Sinal em tempo real"
@@ -1696,14 +1609,12 @@
 
 #. kill signal description
 #: src/widget/kill_panel/imp.rs:423
-#, fuzzy
 msgctxt "kill"
 msgid "Hang up controlling terminal or process"
 msgstr "Desligue o terminal de controle ou processo"
 
 #. kill signal description
 #: src/widget/kill_panel/imp.rs:431
-#, fuzzy
 msgctxt "kill"
 msgid "Interrupt from keyboard, Control-C"
 msgstr "Interrupção do teclado, Control-C"
@@ -1715,105 +1626,90 @@
 #: src/widget/kill_panel/imp.rs:485 src/widget/kill_panel/imp.rs:509
 #: src/widget/kill_panel/imp.rs:616 src/widget/kill_panel/imp.rs:624
 #: src/widget/kill_panel/imp.rs:680 src/widget/kill_panel/imp.rs:688
-#, fuzzy
 msgctxt "kill"
 msgid "Dump"
 msgstr "Jogar fora"
 
 #. kill signal description
 #: src/widget/kill_panel/imp.rs:439
-#, fuzzy
 msgctxt "kill"
 msgid "Quit from keyboard, Control-\""
 msgstr "Sair do teclado, Control-\""
 
 #. kill signal description
 #: src/widget/kill_panel/imp.rs:447
-#, fuzzy
 msgctxt "kill"
 msgid "Illegal instruction"
 msgstr "Instrução ilegal"
 
 #. kill signal description
 #: src/widget/kill_panel/imp.rs:455
-#, fuzzy
 msgctxt "kill"
 msgid "Breakpoint for debugging"
 msgstr "Ponto de interrupção para depuração"
 
 #. kill signal description
 #: src/widget/kill_panel/imp.rs:463
-#, fuzzy
 msgctxt "kill"
 msgid "Abnormal termination"
 msgstr "Término anormal"
 
 #. kill signal description
 #: src/widget/kill_panel/imp.rs:471
-#, fuzzy
 msgctxt "kill"
 msgid "Equivalent to SIGABRT"
 msgstr "Equivalente ao SIGABRT"
 
 #. kill signal description
 #: src/widget/kill_panel/imp.rs:479
-#, fuzzy
 msgctxt "kill"
 msgid "Bus error"
 msgstr "Erro de barramento"
 
 #. kill signal description
 #: src/widget/kill_panel/imp.rs:487
-#, fuzzy
 msgctxt "kill"
 msgid "Floating-point exception"
 msgstr "Exceção de ponto flutuante"
 
 #. kill signal description
 #: src/widget/kill_panel/imp.rs:495
-#, fuzzy
 msgctxt "kill"
 msgid "Forced-process termination"
 msgstr "Término forçado do processo"
 
 #. kill signal description
 #: src/widget/kill_panel/imp.rs:503 src/widget/kill_panel/imp.rs:519
-#, fuzzy
 msgctxt "kill"
 msgid "Available to processes"
 msgstr "Disponível para processos"
 
 #. kill signal description
 #: src/widget/kill_panel/imp.rs:511
-#, fuzzy
 msgctxt "kill"
 msgid "Invalid memory reference"
 msgstr "Referência de memória inválida"
 
 #. kill signal description
 #: src/widget/kill_panel/imp.rs:527
-#, fuzzy
 msgctxt "kill"
 msgid "Write to pipe with no readers"
 msgstr "Escrever no pipe sem leitores"
 
 #. kill signal description
 #: src/widget/kill_panel/imp.rs:535
-#, fuzzy
 msgctxt "kill"
 msgid "Real-timer clock"
 msgstr "Relógio em tempo real"
 
 #. kill signal description
 #: src/widget/kill_panel/imp.rs:543
-#, fuzzy
 msgctxt "kill"
 msgid "Process termination"
 msgstr "Término do processo"
 
 #. kill signal description
 #: src/widget/kill_panel/imp.rs:551
-#, fuzzy
 msgctxt "kill"
 msgid "Coprocessor stack error"
 msgstr "Erro de pilha do coprocessador"
@@ -1821,13 +1717,11 @@
 #. kill signal default action
 #: src/widget/kill_panel/imp.rs:557 src/widget/kill_panel/imp.rs:608
 #: src/widget/kill_panel/imp.rs:648
-#, fuzzy
 msgctxt "kill"
 msgid "Ignore"
 msgstr "Ignorar"
 
 #: src/widget/kill_panel/imp.rs:561
-#, fuzzy
 msgctxt "kill"
 msgid "Child process stopped or terminated or got a signal if traced"
 msgstr ""
@@ -1836,14 +1730,12 @@
 
 #. kill signal default action
 #: src/widget/kill_panel/imp.rs:568
-#, fuzzy
 msgctxt "kill"
 msgid "Continue"
 msgstr "Continuar"
 
 #. kill signal description
 #: src/widget/kill_panel/imp.rs:570
-#, fuzzy
 msgctxt "kill"
 msgid "Resume execution, if stopped"
 msgstr "Retomar a execução, se interrompida"
@@ -1851,112 +1743,96 @@
 #. kill signal default action
 #: src/widget/kill_panel/imp.rs:576 src/widget/kill_panel/imp.rs:584
 #: src/widget/kill_panel/imp.rs:592 src/widget/kill_panel/imp.rs:600
-#, fuzzy
 msgctxt "kill"
 msgid "Stop"
 msgstr "Parar"
 
 #. kill signal description
 #: src/widget/kill_panel/imp.rs:578
-#, fuzzy
 msgctxt "kill"
 msgid "Stop process execution, Ctrl-Z"
 msgstr "Parar a execução do processo, Ctrl-Z"
 
 #. kill signal description
 #: src/widget/kill_panel/imp.rs:586
-#, fuzzy
 msgctxt "kill"
 msgid "Stop process issued from tty"
 msgstr "Parar processo emitido por tty"
 
 #. kill signal description
 #: src/widget/kill_panel/imp.rs:594
-#, fuzzy
 msgctxt "kill"
 msgid "Background process requires input"
 msgstr "O processo em segundo plano requer entrada"
 
 #. kill signal description
 #: src/widget/kill_panel/imp.rs:602
-#, fuzzy
 msgctxt "kill"
 msgid "Background process requires output"
 msgstr "O processo em segundo plano requer saída"
 
 #. kill signal description
 #: src/widget/kill_panel/imp.rs:610
-#, fuzzy
 msgctxt "kill"
 msgid "Urgent condition on socket"
 msgstr "Condição urgente no soquete"
 
 #. kill signal description
 #: src/widget/kill_panel/imp.rs:618
-#, fuzzy
 msgctxt "kill"
 msgid "CPU time limit exceeded"
 msgstr "Limite de tempo da CPU excedido"
 
 #. kill signal description
 #: src/widget/kill_panel/imp.rs:626
-#, fuzzy
 msgctxt "kill"
 msgid "File size limit exceeded"
 msgstr "Limite de tamanho de arquivo excedido"
 
 #. kill signal description
 #: src/widget/kill_panel/imp.rs:634
-#, fuzzy
 msgctxt "kill"
 msgid "Virtual timer clock"
 msgstr "Relógio temporizador virtual"
 
 #. kill signal description
 #: src/widget/kill_panel/imp.rs:642
-#, fuzzy
 msgctxt "kill"
 msgid "Profile timer clock"
 msgstr "Relógio temporizador de perfil"
 
 #. kill signal description
 #: src/widget/kill_panel/imp.rs:650
-#, fuzzy
 msgctxt "kill"
 msgid "Window resizing"
 msgstr "Redimensionamento de janela"
 
 #. kill signal description
 #: src/widget/kill_panel/imp.rs:658
-#, fuzzy
 msgctxt "kill"
 msgid "I/O now possible"
 msgstr "I/O agora possível"
 
 #. kill signal description
 #: src/widget/kill_panel/imp.rs:666
-#, fuzzy
 msgctxt "kill"
 msgid "Equivalent to SIGIO"
 msgstr "Equivalente a SIGIO"
 
 #. kill signal description
 #: src/widget/kill_panel/imp.rs:674
-#, fuzzy
 msgctxt "kill"
 msgid "Power supply failure"
 msgstr "Falha no fornecimento de energia"
 
 #. kill signal description
 #: src/widget/kill_panel/imp.rs:682
-#, fuzzy
 msgctxt "kill"
 msgid "Bad system call"
 msgstr "Chamada de sistema ruim"
 
 #. kill signal description
 #: src/widget/kill_panel/imp.rs:690
-#, fuzzy
 msgctxt "kill"
 msgid "Equivalent to SIGSYS"
 msgstr "Equivalente ao SIGSYS"
@@ -2034,35 +1910,30 @@
 
 #. preference color scheme option
 #: src/widget/preferences/data.rs:225
-#, fuzzy
 msgctxt "color scheme"
 msgid "No Preference"
 msgstr "Sem preferência"
 
 #. preference color scheme option
 #: src/widget/preferences/data.rs:227
-#, fuzzy
 msgctxt "color scheme"
 msgid "Prefer Dark"
 msgstr "Prefiro escuro"
 
 #. preference color scheme option
 #: src/widget/preferences/data.rs:229
-#, fuzzy
 msgctxt "color scheme"
 msgid "Prefer Light"
 msgstr "Prefiro Claro"
 
 #. preference color scheme option
 #: src/widget/preferences/data.rs:231
-#, fuzzy
 msgctxt "color scheme"
 msgid "Force Dark"
 msgstr "Força modo Escuro"
 
 #. preference color scheme option
 #: src/widget/preferences/data.rs:233
-#, fuzzy
 msgctxt "color scheme"
 msgid "Force Light"
 msgstr "Força modo Claro"
@@ -2132,18 +2003,13 @@
 "span> foi <span fgcolor='{0}'>{}</span> com sucesso"
 
 #: src/widget/unit_control_panel/controls.rs:90
-#, fuzzy
 msgctxt "toast"
 msgid ""
 "{} unit <span fgcolor='{0}' font_family='monospace' size='larger'>{}</span> "
 "has failed!"
 msgstr ""
 "{} unidade <span fgcolor='{0}' font_family='monospace' size='larger'>{}</"
-<<<<<<< HEAD
-"span> bem-sucedida"
-=======
 "span> falhou!"
->>>>>>> ef9489c0
 
 #. unit action in toast message
 #: src/widget/unit_control_panel/enums.rs:21
@@ -2202,16 +2068,6 @@
 msgstr ""
 "{} unidade <span fgcolor='{0}' font_family='monospace' size='larger'>{}</"
 "span> bem-sucedida"
-<<<<<<< HEAD
-
-#. toast message success (no unit)
-#: src/widget/unit_control_panel/imp.rs:583
-#, rust-format
-msgctxt "toast"
-msgid "{} successful."
-msgstr ""
-
-=======
 
 #. toast message success (no unit)
 #: src/widget/unit_control_panel/imp.rs:583
@@ -2220,7 +2076,6 @@
 msgid "{} successful."
 msgstr "{} bem-sucedido."
 
->>>>>>> ef9489c0
 #: src/widget/unit_control_panel/imp.rs:595
 #, rust-format
 msgctxt "toast"
@@ -2270,14 +2125,12 @@
 
 #. action name
 #: src/widget/unit_control_panel/side_control_panel/imp.rs:126
-#, fuzzy
 msgctxt "action"
 msgid "Thaw"
 msgstr "Descongelamento"
 
 #. action name
 #: src/widget/unit_control_panel/side_control_panel/imp.rs:153
-#, fuzzy
 msgctxt "action"
 msgid "Reload"
 msgstr "Recarregar"
@@ -2296,14 +2149,9 @@
 
 #. tooltip on filter
 #: src/widget/unit_dependencies_panel/imp.rs:360
-#, fuzzy
 msgctxt "dependency"
 msgid "Filter dependencies by types"
-<<<<<<< HEAD
-msgstr "Sem dependências"
-=======
 msgstr "Filtrar dependências por tipos"
->>>>>>> ef9489c0
 
 #. flatpak permision error dialog title
 #: src/widget/unit_file_panel/flatpak.rs:43
@@ -2313,21 +2161,15 @@
 
 #. flatpak permision error dialog line 1
 #: src/widget/unit_file_panel/flatpak.rs:53
-#, fuzzy
 msgctxt "unit file"
 msgid ""
 "To save this file content, it requires permission to talk to "
 "<b>org.freedesktop.Flatpak</b> D-Bus interface when the program is packaged "
 "as a Flatpak."
 msgstr ""
-<<<<<<< HEAD
-"É necessária permissão para falar com a interface D-Bus "
-"<b>org.freedesktop.Flatpak</b> quando o programa é um Flatpak."
-=======
 "Para salvar o conteúdo deste arquivo, é necessária permissão para falar com "
 "a interface D-Bus <b>org.freedesktop.Flatpak</b> quando o programa é "
 "empacotado como um Flatpak."
->>>>>>> ef9489c0
 
 #. flatpak permision error dialog line 2
 #: src/widget/unit_file_panel/flatpak.rs:62
@@ -2356,11 +2198,7 @@
 #, rust-format
 msgctxt "unit file"
 msgid "<b>Option 3:</b> In your terminal, run the command: <u>{}</u>"
-<<<<<<< HEAD
-msgstr ""
-=======
 msgstr "<b>Opção 3:</b> No seu terminal, execute o comando: <u>{}</u>"
->>>>>>> ef9489c0
 
 #~ msgctxt "mask"
 #~ msgid "No Unit Selected"

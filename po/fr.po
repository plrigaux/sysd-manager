--- conflicted
+++ resolved
@@ -8,11 +8,7 @@
 "Project-Id-Version: \n"
 "Report-Msgid-Bugs-To: \n"
 "POT-Creation-Date: 2025-06-16 11:28-0400\n"
-<<<<<<< HEAD
 "PO-Revision-Date: 2025-06-17 03:31+0000\n"
-=======
-"PO-Revision-Date: 2025-06-17 12:19+0000\n"
->>>>>>> ef9489c0
 "Last-Translator: Pier <491172+plrigaux@users.noreply.github.com>\n"
 "Language-Team: French <https://hosted.weblate.org/projects/sysd-manager/"
 "translation/fr/>\n"
@@ -770,6 +766,7 @@
 msgctxt "control"
 msgid "_Preset ➚"
 msgstr "_Prérégler ➚"
+msgstr "_Prérégler ➚"
 
 #. tooltip
 #: data/interfaces/side_control_panel.ui:171
@@ -778,12 +775,15 @@
 msgstr ""
 "Activer ou désactiver un ou plusieurs fichiers d'unité en fonction de la "
 "politique de préréglage"
+"Activer ou désactiver un ou plusieurs fichiers d'unité en fonction de la "
+"politique de préréglage"
 
 #. button
 #: data/interfaces/side_control_panel.ui:185
 msgctxt "control"
 msgid "_Reenable ➚"
 msgstr "_Réactivé"
+msgstr "_Réactivé"
 
 #. tooltip
 #: data/interfaces/side_control_panel.ui:186
@@ -792,6 +792,8 @@
 "Apply the changes to one or more units that would result from disabling and "
 "enabling the unit quickly one after the other in an atomic fashion"
 msgstr ""
+"Appliquer les modifications à une ou plusieurs unités qui résulteraient "
+"d'une désactivation suivie d'une activation atomique de l'unité"
 "Appliquer les modifications à une ou plusieurs unités qui résulteraient "
 "d'une désactivation suivie d'une activation atomique de l'unité"
 
@@ -800,6 +802,7 @@
 msgctxt "control"
 msgid "_Link ➚"
 msgstr "_Lier ➚"
+msgstr "_Lier ➚"
 
 #. tooltip
 #: data/interfaces/side_control_panel.ui:201
@@ -808,6 +811,8 @@
 "Link unit files (that are located outside of the usual unit search paths) "
 "into the unit search path"
 msgstr ""
+"Lier des fichiers d'unité (qui sont situés à l'extérieur des chemins de "
+"recherche habituels) dans le chemin de recherche de l'unité"
 "Lier des fichiers d'unité (qui sont situés à l'extérieur des chemins de "
 "recherche habituels) dans le chemin de recherche de l'unité"
 
@@ -1377,10 +1382,12 @@
 msgctxt "pref time style"
 msgid "Day YYYY-MM-DD HH:MM:SS TZ"
 msgstr "Jour YYYY-MM-DD HH:MM:SS TZ"
+msgstr "Jour YYYY-MM-DD HH:MM:SS TZ"
 
 #: src/utils/time_handling.rs:59
 msgctxt "pref time style"
 msgid "Day YYYY-MM-DD HH:MM:SS.000000 TZ"
+msgstr "Jour YYYY-MM-DD HH:MM:SS.000000 TZ"
 msgstr "Jour YYYY-MM-DD HH:MM:SS.000000 TZ"
 
 #. time style option tooltip
@@ -1388,10 +1395,12 @@
 msgctxt "pref time style"
 msgid "Day YYYY-MM-DD HH:MM:SS UTC"
 msgstr "Jour YYYY-MM-DD HH:MM:SS UTC"
+msgstr "Jour YYYY-MM-DD HH:MM:SS UTC"
 
 #: src/utils/time_handling.rs:67
 msgctxt "pref time style"
 msgid "Day YYYY-MM-DD HH:MM:SS.000000 UTC"
+msgstr "Jour YYYY-MM-DD HH:MM:SS.000000 UTC"
 msgstr "Jour YYYY-MM-DD HH:MM:SS.000000 UTC"
 
 #. time style option tooltip
@@ -1399,10 +1408,12 @@
 msgctxt "pref time style"
 msgid "Seconds since the epoch"
 msgstr "Secondes depuis l'Époque"
+msgstr "Secondes depuis l'Époque"
 
 #: src/utils/time_handling.rs:75
 msgctxt "pref time style"
 msgid "Micro seconds since the epoch"
+msgstr "Micro secondes depuis l'Époque"
 msgstr "Micro secondes depuis l'Époque"
 
 #. about dialogue
@@ -1415,12 +1426,14 @@
 msgctxt "clean"
 msgid "No Unit Selected"
 msgstr "Pas d'unité sélectionnée"
+msgstr "Pas d'unité sélectionnée"
 
 #. Dialog title
 #: src/widget/control_action_dialog/mod.rs:62
 msgctxt "action unit file"
 msgid "Enable Unit File"
 msgstr "Activer le fichier d'unité"
+msgstr "Activer le fichier d'unité"
 
 #. Dialog title
 #: src/widget/control_action_dialog/mod.rs:64
@@ -1433,23 +1446,27 @@
 msgctxt "action unit file"
 msgid "Preset Unit File"
 msgstr "Prérégler le fichier de l'unité"
+msgstr "Prérégler le fichier de l'unité"
 
 #. Dialog title
 #: src/widget/control_action_dialog/mod.rs:68
 msgctxt "action unit file"
 msgid "Reenable Unit File"
 msgstr "Réactiver le fichier d'unité"
+msgstr "Réactiver le fichier d'unité"
 
 #. Dialog title
 #: src/widget/control_action_dialog/mod.rs:72
 msgctxt "action unit file"
 msgid "Disable Unit File"
 msgstr "Désactiver le fichier d'unité"
+msgstr "Désactiver le fichier d'unité"
 
 #. Dialog title
 #: src/widget/control_action_dialog/mod.rs:75
 msgctxt "action unit file"
 msgid "Link Unit File"
+msgstr "Lier le fichier d'unité"
 msgstr "Lier le fichier d'unité"
 
 #. preference group title
@@ -1467,6 +1484,7 @@
 msgctxt "action unit file"
 msgid "Disable"
 msgstr "Désactiver"
+msgstr "Désactiver"
 
 #. preference group title
 #. Button
@@ -1475,16 +1493,19 @@
 msgctxt "action unit file"
 msgid "Mask"
 msgstr "Masquer"
+msgstr "Masquer"
 
 #. second preference group title
 #: src/widget/control_action_dialog/mod.rs:94
 msgctxt "action unit file"
 msgid "Start"
 msgstr "Démarrer"
+msgstr "Démarrer"
 
 #: src/widget/control_action_dialog/mod.rs:97
 msgctxt "action unit file"
 msgid "Stop"
+msgstr "Arrêter"
 msgstr "Arrêter"
 
 #. Button
@@ -1498,12 +1519,14 @@
 msgctxt "action unit file"
 msgid "Reenable"
 msgstr "Réactiver"
+msgstr "Réactiver"
 
 #. Button
 #: src/widget/control_action_dialog/mod.rs:154
 msgctxt "action unit file"
 msgid "Link"
 msgstr "Lier"
+msgstr "Lier"
 
 #. after action title
 #: src/widget/control_action_dialog/mod.rs:162
@@ -1522,6 +1545,7 @@
 msgctxt "action unit file"
 msgid "Stop now"
 msgstr "Arrêter maintenant"
+msgstr "Arrêter maintenant"
 
 #: src/widget/control_action_dialog/mod.rs:172
 msgctxt "action unit file"
@@ -1551,11 +1575,13 @@
 msgctxt "action unit file"
 msgid "Stoping mode options"
 msgstr "Options d'arrêt"
+msgstr "Options d'arrêt"
 
 #. Dialog subtitle
 #: src/widget/kill_panel/imp.rs:77
 msgctxt "kill"
 msgid "No Unit Selected"
+msgstr "Pas d'unité sélectionnée"
 msgstr "Pas d'unité sélectionnée"
 
 #: src/widget/kill_panel/imp.rs:154
@@ -1612,6 +1638,7 @@
 msgctxt "kill"
 msgid "Kill signal {} to"
 msgstr "Signal Kill {} vers"
+msgstr "Signal Kill {} vers"
 
 #. kill signal description
 #: src/widget/kill_panel/imp.rs:423
@@ -2108,16 +2135,20 @@
 msgid "Unfortunately <b>SysD Manager</b> can't perfom <b>{}</b> action."
 msgstr ""
 "Malheureusement, <b>SysD Manager</b> ne peut pas exécuter l'action <b>{}</b>."
+"Malheureusement, <b>SysD Manager</b> ne peut pas exécuter l'action <b>{}</b>."
 
 #: src/widget/unit_control_panel/mod.rs:143
 msgctxt "workaround"
 msgid "The authorisation can be configured in the following file :"
 msgstr "L'autorisation peut être configurée dans le fichier suivant :"
+msgstr "L'autorisation peut être configurée dans le fichier suivant :"
 
 #: src/widget/unit_control_panel/mod.rs:163
 msgctxt "workaround"
 msgid "Otherwise, you can try the bellow command line in your terminal"
 msgstr ""
+"Sinon, vous pouvez essayer la ligne de commande ci-dessous dans votre "
+"terminal"
 "Sinon, vous pouvez essayer la ligne de commande ci-dessous dans votre "
 "terminal"
 
@@ -2127,12 +2158,14 @@
 msgctxt "workaround"
 msgid "Fail! {}"
 msgstr "Échec! {}"
+msgstr "Échec! {}"
 
 #. action name
 #: src/widget/unit_control_panel/side_control_panel/imp.rs:114
 msgctxt "action"
 msgid "Freeze"
 msgstr "Geler"
+msgstr "Geler"
 
 #. action name
 #: src/widget/unit_control_panel/side_control_panel/imp.rs:126
@@ -2157,18 +2190,21 @@
 msgctxt "dependency"
 msgid "Unit Types"
 msgstr "Types d'unité"
+msgstr "Types d'unité"
 
 #. tooltip on filter
 #: src/widget/unit_dependencies_panel/imp.rs:360
 msgctxt "dependency"
 msgid "Filter dependencies by types"
 msgstr "Filtrer les dépendances par types"
+msgstr "Filtrer les dépendances par types"
 
 #. flatpak permision error dialog title
 #: src/widget/unit_file_panel/flatpak.rs:43
 msgctxt "unit file"
 msgid "Flatpak permission needed!"
 msgstr "Permission Flatpak nécessaire!"
+msgstr "Permission Flatpak nécessaire!"
 
 #. flatpak permision error dialog line 1
 #: src/widget/unit_file_panel/flatpak.rs:53
@@ -2179,6 +2215,7 @@
 "as a Flatpak."
 msgstr ""
 "Il nécessite l'autorisation de parler à <b> org.freedesktop.flatpak </b> d-"
+"bus interface lorsque le programme est un Flatpak."
 "bus interface lorsque le programme est un Flatpak."
 
 #. flatpak permision error dialog line 2
@@ -2193,6 +2230,10 @@
 "\"https://frathub.org/apps/com.github.tchx84.flatseal\">FlatSeal</a>. Sous "
 "la section Bus Talks ajoutez <b> org.freedesktop.flatpak </b> et redémarrez "
 "le programme."
+"<b> Option 1 : </b> Vous pouvez utiliser <a href = "
+"\"https://frathub.org/apps/com.github.tchx84.flatseal\">FlatSeal</a>. Sous "
+"la section Bus Talks ajoutez <b> org.freedesktop.flatpak </b> et redémarrez "
+"le programme."
 
 #: src/widget/unit_file_panel/flatpak.rs:88
 #, rust-format
@@ -2201,6 +2242,8 @@
 "<b>Option 2:</b> Edit the <a href=\"file://{}\">file</a> through another "
 "editor."
 msgstr ""
+"<b> Option 2: </b> Modifiez le fichier <a href = \"file://{}\"> </a> via un "
+"autre éditeur."
 "<b> Option 2: </b> Modifiez le fichier <a href = \"file://{}\"> </a> via un "
 "autre éditeur."
 
@@ -2209,6 +2252,7 @@
 msgctxt "unit file"
 msgid "<b>Option 3:</b> In your terminal, run the command: <u>{}</u>"
 msgstr "<b>Option 3:</b> Dans votre terminal, exécutez la commande: <u>{}</u>"
+msgstr "<b>Option 3:</b> Dans votre terminal, exécutez la commande: <u>{}</u>"
 
 #~ msgctxt "kill default action"
 #~ msgid "Stop"
